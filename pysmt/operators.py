--- conflicted
+++ resolved
@@ -25,11 +25,7 @@
 from six.moves import xrange
 
 
-<<<<<<< HEAD
-ALL_TYPES = list(xrange(0,84))
-=======
-ALL_TYPES = list(xrange(0,67))
->>>>>>> a827720a
+ALL_TYPES = list(xrange(0,85))
 
 (
 FORALL, EXISTS, AND, OR, NOT, IMPLIES, IFF, # Boolean Logic (0-6)
@@ -83,7 +79,6 @@
 POW,                                        # Arithmetic Power (63)
 ALGEBRAIC_CONSTANT,                         # Algebraic Number (64)
 BV_TONATURAL,                               # BV to Natural Conversion (65)
-<<<<<<< HEAD
 #
 # FIXED-POINT
 #
@@ -95,9 +90,7 @@
 SFXP_ADD, SFXP_SUB, SFXP_MUL, SFXP_DIV,     # Signed fixed-point arithmetic (76-79)
 ST, WP,                                     # Overflow mode constants
 RU, RD,                                     # Rounding mode constants
-=======
-REALTOINT,                                  # Real to Integer Conversion (66)
->>>>>>> a827720a
+REALTOINT,                                  # Real to Integer Conversion (84)
 ) = ALL_TYPES
 
 QUANTIFIERS = frozenset([FORALL, EXISTS])
@@ -249,7 +242,6 @@
     ARRAY_VALUE : "ARRAY_VALUE",
     DIV: "DIV",
     POW: "POW",
-<<<<<<< HEAD
     ALGEBRAIC_CONSTANT : "ALGEBRAIC_CONSTANT",
     UFXP_CONSTANT : "UFXP_CONSTANT",
     UFXP_LT : "UFXP_LT",
@@ -269,8 +261,5 @@
     WP : "WP",
     RU : "RU",
     RD : "RD",
-=======
-    ALGEBRAIC_CONSTANT: "ALGEBRAIC_CONSTANT",
     REALTOINT : "REALTOINT",
->>>>>>> a827720a
 }