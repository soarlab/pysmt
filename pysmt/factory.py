#
# This file is part of pySMT.
#
#   Copyright 2014 Andrea Micheli and Marco Gario
#
#   Licensed under the Apache License, Version 2.0 (the "License");
#   you may not use this file except in compliance with the License.
#   You may obtain a copy of the License at
#
#       http://www.apache.org/licenses/LICENSE-2.0
#
#   Unless required by applicable law or agreed to in writing, software
#   distributed under the License is distributed on an "AS IS" BASIS,
#   WITHOUT WARRANTIES OR CONDITIONS OF ANY KIND, either express or implied.
#   See the License for the specific language governing permissions and
#   limitations under the License.
#
"""Factories are used to build new Solvers or Quantifier Eliminators
without the need of specifying them. For example, the user can simply
require a Solver that is able to deal with quantified theories, and
the factory will return one such solver among the available ones.
This makes it possible to write algorithms that do not depend on a
particular solver.
"""

from functools import partial
from six import iteritems

from pysmt.exceptions import (NoSolverAvailableError, SolverRedefinitionError,
                              NoLogicAvailableError,
                              SolverAPINotFound)
from pysmt.logics import QF_UFLIRA, LRA, QF_UFLRA, QF_LIA
from pysmt.logics import AUTO as AUTO_LOGIC
from pysmt.logics import most_generic_logic, get_closer_logic
from pysmt.logics import convert_logic_from_string
from pysmt.oracles import get_logic
from pysmt.solvers.qelim import (ShannonQuantifierEliminator,
                                 SelfSubstitutionQuantifierEliminator)
from pysmt.solvers.solver import SolverOptions
from pysmt.solvers.portfolio import Portfolio

DEFAULT_SOLVER_PREFERENCE_LIST = ['msat', 'z3', 'cvc4', 'yices', 'btor',
                                  'picosat', 'bdd']
DEFAULT_QELIM_PREFERENCE_LIST = ['z3', 'msat_fm', 'msat_lw', 'bdd',
                                 'shannon', 'selfsub']
DEFAULT_INTERPOLATION_PREFERENCE_LIST = ['msat', 'z3']
DEFAULT_OPTIMIZER_PREFERENCE_LIST = ['optimsat', 'z3', 'msat_incr', 'z3_incr',
                                     'yices_incr', 'msat_sua', 'z3_sua',
                                     'yices_sua']
DEFAULT_LOGIC = QF_UFLIRA
DEFAULT_QE_LOGIC = LRA
DEFAULT_INTERPOLATION_LOGIC = QF_UFLRA
DEFAULT_OPTIMIZER_LOGIC = QF_LIA


class Factory(object):
    """Factory used to build Solver, QuantifierEliminators, Interpolators etc.

    This class contains the logic to magically select the correct
    solver. Moreover, this is the class providing the shortcuts
    is_sat, is_unsat etc.

    """
    def __init__(self, environment,
                 solver_preference_list=None,
                 qelim_preference_list=None,
                 interpolation_preference_list=None,
                 optimizer_preference_list=None):
        self.environment = environment
        self._all_solvers = None
        self._all_unsat_core_solvers = None
        self._all_qelims = None
        self._all_interpolators = None
        self._all_optimizers = None
        self._generic_solvers = {}

        #
        if solver_preference_list is None:
            solver_preference_list = DEFAULT_SOLVER_PREFERENCE_LIST
        self.solver_preference_list = solver_preference_list
        if qelim_preference_list is None:
            qelim_preference_list = DEFAULT_QELIM_PREFERENCE_LIST
        self.qelim_preference_list = qelim_preference_list
        if interpolation_preference_list is None:
            interpolation_preference_list = DEFAULT_INTERPOLATION_PREFERENCE_LIST
        self.interpolation_preference_list = interpolation_preference_list
        if optimizer_preference_list is None:
            optimizer_preference_list = DEFAULT_OPTIMIZER_PREFERENCE_LIST
        self.optimizer_preference_list = optimizer_preference_list
        #
        self._default_logic = DEFAULT_LOGIC
        self._default_qe_logic = DEFAULT_QE_LOGIC
        self._default_interpolation_logic = DEFAULT_INTERPOLATION_LOGIC
<<<<<<< HEAD
        self._default_optimizer_logic = DEFAULT_OPTIMIZER_LOGIC

=======
>>>>>>> 7d152a5a
        self._get_available_solvers()
        self._get_available_qe()
        self._get_available_interpolators()
        self._get_available_optimizers()


    def get_solver(self, name=None, logic=None, **options):
        SolverClass, closer_logic = \
           self._get_solver_class(solver_list=self._all_solvers,
                                  solver_type="Solver",
                                  preference_list=self.solver_preference_list,
                                  default_logic=self.default_logic,
                                  name=name,
                                  logic=logic)

        return SolverClass(environment=self.environment,
                           logic=closer_logic,
                           **options)


    def get_unsat_core_solver(self, name=None, logic=None,
                              unsat_cores_mode="all"):
        SolverClass, closer_logic = \
           self._get_solver_class(solver_list=self._all_unsat_core_solvers,
                                  solver_type="Solver supporting Unsat Cores",
                                  preference_list=self.solver_preference_list,
                                  default_logic=self.default_logic,
                                  name=name,
                                  logic=logic)
        return SolverClass(environment=self.environment,
                           logic=closer_logic,
                           generate_models=True,
                           unsat_cores_mode=unsat_cores_mode)

    def get_quantifier_eliminator(self, name=None, logic=None):
        SolverClass, closer_logic = \
           self._get_solver_class(solver_list=self._all_qelims,
                                  solver_type="Quantifier Eliminator",
                                  preference_list=self.qelim_preference_list,
                                  default_logic=self.default_qe_logic,
                                  name=name,
                                  logic=logic)

        return SolverClass(environment=self.environment,
                           logic=closer_logic)

    def get_interpolator(self, name=None, logic=None):
        SolverClass, closer_logic = \
           self._get_solver_class(solver_list=self._all_interpolators,
                                  solver_type="Interpolator",
                                  preference_list=self.interpolation_preference_list,
                                  default_logic=self._default_interpolation_logic,
                                  name=name,
                                  logic=logic)

        return SolverClass(environment=self.environment,
                           logic=closer_logic)

    def get_optimizer(self, name=None, logic=None):
        SolverClass, closer_logic = \
           self._get_solver_class(solver_list=self._all_optimizers,
                                  solver_type="Optimizer",
                                  preference_list=self.optimizer_preference_list,
                                  default_logic=self._default_optimizer_logic,
                                  name=name,
                                  logic=logic)

        return SolverClass(environment=self.environment,
                           logic=closer_logic)


    def _get_solver_class(self, solver_list, solver_type, preference_list,
                          default_logic, name=None, logic=None):
        if len(solver_list) == 0:
            raise NoSolverAvailableError("No %s is available" % solver_type)

        logic = convert_logic_from_string(logic)
        if name is not None:
            if name not in solver_list:
                raise NoSolverAvailableError("%s '%s' is not available" % \
                                             (solver_type, name))

            if logic is not None and \
               name not in self._filter_solvers(solver_list, logic=logic):
                raise NoSolverAvailableError("%s '%s' does not support logic %s"%
                                             (solver_type, name, logic))

            SolverClass = solver_list[name]
            if logic is None:
                try:
                    logic = most_generic_logic(SolverClass.LOGICS)
                except NoLogicAvailableError:
                    if default_logic in SolverClass.LOGICS:
                        logic = default_logic
                    else:
                        raise NoLogicAvailableError("Cannot automatically select a logic")

            closer_logic = get_closer_logic(SolverClass.LOGICS, logic)

            return SolverClass, closer_logic

        if logic is None:
            logic = default_logic

        solvers = self._filter_solvers(solver_list, logic=logic)

        if solvers is not None and len(solvers) > 0:
            # Pick the first solver based on preference list
            SolverClass = self._pick_favorite(preference_list, solver_list, solvers)
            closer_logic = get_closer_logic(SolverClass.LOGICS, logic)
            return SolverClass, closer_logic

        else:
            raise NoSolverAvailableError("No %s is available for logic %s" %
                                         (solver_type, logic))


    def _pick_favorite(self, preference_list, solver_list, solvers):
        for candidate in preference_list:
            if candidate in solvers:
                return solver_list[candidate]
        raise NoSolverAvailableError(
            "Cannot find a matching solver in the preference list: %s " % solvers)


    def add_generic_solver(self, name, args, logics, unsat_core_support=False):
        from pysmt.smtlib.solver import SmtLibSolver
        if name in self._all_solvers:
            raise SolverRedefinitionError("Solver %s already defined" % name)
        self._generic_solvers[name] = (args, logics)
        solver = partial(SmtLibSolver, args, LOGICS=logics)
        solver.LOGICS = logics
        solver.UNSAT_CORE_SUPPORT = unsat_core_support
        self._all_solvers[name] = solver
        # Extend preference list accordingly
        self.solver_preference_list.append(name)

    def is_generic_solver(self, name):
        return name in self._generic_solvers

    def get_generic_solver_info(self, name):
        return self._generic_solvers[name]

    def _get_available_solvers(self):
        installed_solvers = {}
        self._all_solvers = {}
        self._all_unsat_core_solvers = {}

        try:
            from pysmt.solvers.z3 import Z3Solver
            installed_solvers['z3'] = Z3Solver
        except SolverAPINotFound:
            pass

        try:
            from pysmt.solvers.msat import MathSAT5Solver
            installed_solvers['msat'] = MathSAT5Solver
        except SolverAPINotFound:
            pass

        try:
            from pysmt.solvers.cvc4 import CVC4Solver
            installed_solvers['cvc4'] = CVC4Solver
        except SolverAPINotFound:
            pass

        try:
            from pysmt.solvers.yices import YicesSolver
            installed_solvers['yices'] = YicesSolver
        except SolverAPINotFound:
            pass

        try:
            from pysmt.solvers.bdd import BddSolver
            installed_solvers['bdd'] = BddSolver
        except SolverAPINotFound:
            pass

        try:
            from pysmt.solvers.pico import PicosatSolver
            installed_solvers['picosat'] = PicosatSolver
        except SolverAPINotFound:
            pass

        try:
            from pysmt.solvers.btor import BoolectorSolver
            installed_solvers['btor'] = BoolectorSolver
        except SolverAPINotFound:
            pass

        # If ENV_SOLVER_LIST is set, only a subset of the installed
        # solvers will be available.
        if ENV_SOLVER_LIST is not None:
            for s in ENV_SOLVER_LIST:
                try:
                    v = installed_solvers[s]
                    self._all_solvers[s] = v
                except KeyError:
                    pass
        else:
            self._all_solvers = installed_solvers

        for k,s in iteritems(self._all_solvers):
            try:
                if s.UNSAT_CORE_SUPPORT:
                    self._all_unsat_core_solvers[k] = s
            except AttributeError:
                pass


    def _get_available_qe(self):
        self._all_qelims = {}

        try:
            from pysmt.solvers.z3 import Z3QuantifierEliminator
            self._all_qelims['z3'] = Z3QuantifierEliminator
        except SolverAPINotFound:
            pass

        try:
            from pysmt.solvers.msat import (MSatFMQuantifierEliminator,
                                            MSatLWQuantifierEliminator)
            self._all_qelims['msat_fm'] = MSatFMQuantifierEliminator
            self._all_qelims['msat_lw'] = MSatLWQuantifierEliminator
        except SolverAPINotFound:
            pass

        try:
            from pysmt.solvers.bdd import BddQuantifierEliminator
            self._all_qelims['bdd'] = BddQuantifierEliminator
        except SolverAPINotFound:
            pass

        # Pure-python always present
        self._all_qelims['shannon'] = ShannonQuantifierEliminator
        self._all_qelims['selfsub'] = SelfSubstitutionQuantifierEliminator

    def _get_available_interpolators(self):
        self._all_interpolators = {}

        try:
            from pysmt.solvers.z3 import Z3Interpolator
            self._all_interpolators['z3'] = Z3Interpolator
        except SolverAPINotFound:
            pass

        try:
            from pysmt.solvers.msat import MSatInterpolator
            self._all_interpolators['msat'] = MSatInterpolator
        except SolverAPINotFound:
            pass

    def _get_available_optimizers(self):
        self._all_optimizers = {}

        try:
            from pysmt.solvers.z3 import Z3NativeOptimizer, Z3SUAOptimizer, \
                Z3IncrementalOptimizer
            self._all_optimizers['z3'] = Z3NativeOptimizer
            self._all_optimizers['z3_sua'] = Z3SUAOptimizer
            self._all_optimizers['z3_incr'] = Z3IncrementalOptimizer
        except SolverAPINotFound:
            pass

        try:
            from pysmt.solvers.msat import MSatSUAOptimizer, MSatIncrementalOptimizer
            self._all_optimizers['msat_sua'] = MSatSUAOptimizer
            self._all_optimizers['msat_incr'] = MSatIncrementalOptimizer
        except SolverAPINotFound:
            pass

        try:
            from pysmt.solvers.msat import OptiMSatNativeOptimizer
            self._all_optimizers['optimsat'] = OptiMSatNativeOptimizer
        except ImportError:
            pass
        except SolverAPINotFound:
            pass

        try:
            from pysmt.solvers.yices import YicesSUAOptimizer, YicesIncrementalOptimizer
            self._all_optimizers['yices_sua'] = YicesSUAOptimizer
            self._all_optimizers['yices_incr'] = YicesIncrementalOptimizer
        except SolverAPINotFound:
            pass


    def set_solver_preference_list(self, preference_list):
        """Defines the order in which to pick the solvers.

        The list is not required to contain all the solvers. It is
        possible to define a subsets of the solvers, or even just
        one. The impact of this, is that the solver will never be
        selected automatically. Note, however, that the solver can
        still be selected by calling it by name.
        """
        assert preference_list is not None
        assert len(preference_list) > 0
        self.solver_preference_list = preference_list


    def set_qelim_preference_list(self, preference_list):
        """Defines the order in which to pick the solvers."""
        assert preference_list is not None
        assert len(preference_list) > 0
        self.qelim_preference_list = preference_list


    def set_interpolation_preference_list(self, preference_list):
        """Defines the order in which to pick the solvers."""
        assert preference_list is not None
        assert len(preference_list) > 0
        self.interpolation_preference_list = preference_list


    def set_optimizer_preference_list(self, preference_list):
        """Defines the order in which to pick the optimizers."""
        assert preference_list is not None
        assert len(preference_list) > 0
        self.optimizer_preference_list = preference_list


    def _filter_solvers(self, solver_list, logic=None):
        """
        Returns a dict <solver_name, solver_class> including all and only
        the solvers directly or indirectly supporting the given logic.
        A solver supports a logic if either the given logic is
        declared in the LOGICS class field or if a logic subsuming the
        given logic is declared in the LOGICS class field.

        If logic is None, the map will contain all the known solvers
        """
        res = {}
        if logic is not None:
            for s, v in iteritems(solver_list):
                for l in v.LOGICS:
                    if logic <= l:
                        res[s] = v
                        break
            return res
        else:
            solvers = solver_list

        return solvers


    def all_solvers(self, logic=None):
        """
        Returns a dict <solver_name, solver_class> including all and only
        the solvers directly or indirectly supporting the given logic.
        A solver supports a logic if either the given logic is
        declared in the LOGICS class field or if a logic subsuming the
        given logic is declared in the LOGICS class field.

        If logic is None, the map will contain all the known solvers
        """
        return self._filter_solvers(self._all_solvers, logic=logic)


    def has_solvers(self, logic=None):
        """
        Returns true if self.all_solvers(logic) is non-empty
        """
        return len(self.all_solvers(logic=logic)) > 0


    def all_quantifier_eliminators(self, logic=None):
        """Returns a dict <qelim_name, qelim_class> including all and only the
        quantifier eliminators directly or indirectly supporting the
        given logic.  A qelim supports a logic if either the given
        logic is declared in the LOGICS class field or if a logic
        subsuming the given logic is declared in the LOGICS class
        field.

        If logic is None, the map will contain all the known
        quantifier eliminators
        """
        return self._filter_solvers(self._all_qelims, logic=logic)


    def all_unsat_core_solvers(self, logic=None):
        """
        Returns a dict <solver_name, solver_class> including all and only
        the solvers supporting unsat core extraction and directly or
        indirectly supporting the given logic.  A solver supports a
        logic if either the given logic is declared in the LOGICS
        class field or if a logic subsuming the given logic is
        declared in the LOGICS class field.

        If logic is None, the map will contain all the known solvers
        """
        return self._filter_solvers(self._all_unsat_core_solvers, logic=logic)

    def all_interpolators(self, logic=None):
        """
        Returns a dict <solver_name, solver_class> including all and only
        the solvers supporting interpolation and directly or
        indirectly supporting the given logic.  A solver supports a
        logic if either the given logic is declared in the LOGICS
        class field or if a logic subsuming the given logic is
        declared in the LOGICS class field.

        If logic is None, the map will contain all the known solvers
        """
        return self._filter_solvers(self._all_interpolators, logic=logic)

    def all_optimizers(self, logic=None):
        """
        Returns a dict <solver_name, solver_class> including all and only
        the solvers supporting optimization and directly or
        indirectly supporting the given logic.  A solver supports a
        logic if either the given logic is declared in the LOGICS
        class field or if a logic subsuming the given logic is
        declared in the LOGICS class field.

        If logic is None, the map will contain all the known solvers
        """
        return self._filter_solvers(self._all_optimizers, logic=logic)



    ##
    ## Wrappers: These functions are exported in shortcuts
    ##
    def Solver(self, name=None, logic=None, **options):
        return self.get_solver(name=name,
                               logic=logic,
                               **options)

    def UnsatCoreSolver(self, name=None, logic=None,
                        unsat_cores_mode="all"):
        return self.get_unsat_core_solver(name=name,
                                          logic=logic,
                                          unsat_cores_mode=unsat_cores_mode)

    def QuantifierEliminator(self, name=None, logic=None):
        return self.get_quantifier_eliminator(name=name, logic=logic)

    def Interpolator(self, name=None, logic=None):
        return self.get_interpolator(name=name, logic=logic)

    def Optimizer(self, name=None, logic=None):
        return self.get_optimizer(name=name, logic=logic)

    def is_sat(self, formula, solver_name=None, logic=None, portfolio=None):
        if logic is None or logic == AUTO_LOGIC:
            logic = get_logic(formula, self.environment)
        if portfolio is not None:
            solver = Portfolio(solvers_set=portfolio,
                               environment=self.environment,
                               logic=logic,
                               generate_models=False, incremental=False)
        else:
            solver = self.Solver(name=solver_name, logic=logic,
                                 generate_models=False, incremental=False)
        with solver:
            return solver.is_sat(formula)

    def get_model(self, formula, solver_name=None, logic=None):
        if logic is None or logic == AUTO_LOGIC:
            logic = get_logic(formula, self.environment)
        with self.Solver(name=solver_name, logic=logic,
                         generate_models=True,
                         incremental=False) as solver:
            solver.add_assertion(formula)
            if solver.solve():
                return solver.get_model()
            return None

    def get_implicant(self, formula, solver_name=None,
                      logic=None):
        mgr = self.environment.formula_manager
        if logic is None or logic == AUTO_LOGIC:
            logic = get_logic(formula, self.environment)

        with self.Solver(name=solver_name, logic=logic) \
             as solver:
            solver.add_assertion(formula)
            check = solver.solve()
            if not check:
                return None
            else:
                model = solver.get_model()
                atoms = formula.get_atoms()
                res = []
                for a in atoms:
                    fv = a.get_free_variables()
                    if any(v in model for v in fv):
                        if solver.get_value(a).is_true():
                            res.append(a)
                        else:
                            assert solver.get_value(a).is_false()
                            res.append(mgr.Not(a))
                return mgr.And(res)

    def get_unsat_core(self, clauses, solver_name=None, logic=None):
        if logic is None or logic == AUTO_LOGIC:
            logic = get_logic(self.environment.formula_manager.And(clauses),
                              self.environment)

        with self.UnsatCoreSolver(name=solver_name, logic=logic) \
             as solver:
            for c in clauses:
                solver.add_assertion(c)
            check = solver.solve()
            if check:
                return None

            return solver.get_unsat_core()

    def is_valid(self, formula, solver_name=None, logic=None, portfolio=None):
        if logic is None or logic == AUTO_LOGIC:
            logic = get_logic(formula, self.environment)
        if portfolio is not None:
            solver = Portfolio(solvers_set=portfolio,
                               environment=self.environment,
                               logic=logic,
                               generate_models=False, incremental=False)
        else:
            solver = self.Solver(name=solver_name, logic=logic,
                                 generate_models=False, incremental=False)
        with solver:
            return solver.is_valid(formula)

    def is_unsat(self, formula, solver_name=None, logic=None, portfolio=None):
        if logic is None or logic == AUTO_LOGIC:
            logic = get_logic(formula, self.environment)
        if portfolio is not None:
            solver = Portfolio(solvers_set=portfolio,
                               environment=self.environment,
                               logic=logic,
                               generate_models=False, incremental=False)
        else:
            solver = self.Solver(name=solver_name, logic=logic,
                                 generate_models=False, incremental=False)
        with solver:
            return solver.is_unsat(formula)

    def qelim(self, formula, solver_name=None, logic=None):
        if logic is None or logic == AUTO_LOGIC:
            logic = get_logic(formula, self.environment)

        with self.QuantifierEliminator(name=solver_name, logic=logic) as qe:
            return qe.eliminate_quantifiers(formula)


    def binary_interpolant(self, formula_a, formula_b,
                           solver_name=None, logic=None):
        if logic is None or logic == AUTO_LOGIC:
            _And = self.environment.formula_manager.And
            logic = get_logic(_And(formula_a, formula_b))

        with self.Interpolator(name=solver_name, logic=logic) as itp:
            return itp.binary_interpolant(formula_a, formula_b)


    def sequence_interpolant(self, formulas, solver_name=None, logic=None):
        if logic is None or logic == AUTO_LOGIC:
            _And = self.environment.formula_manager.And
            logic = get_logic(_And(formulas))

        with self.Interpolator(name=solver_name, logic=logic) as itp:
            return itp.sequence_interpolant(formulas)


    @property
    def default_logic(self):
        return self._default_logic

    @default_logic.setter
    def default_logic(self, value):
        self._default_logic = value

    @property
    def default_qe_logic(self):
        return self._default_qe_logic

    @default_qe_logic.setter
    def default_qe_logic(self, value):
        self._default_qe_logic = value

# EOC Factory

# Check if we have a restriction on which solvers to make available in
# the current System Environment
#
# If PYSMT_SOLVER is "all" or unset, keep the Default preference list
#
# If PYSMT_SOLVER is "None" (literal None), the preference list will be empty
#
# Otherwise PYSMT_SOLVER is treated as  a comma-separated list: e.g.
#   "msat, z3, cvc4"
#
import os
ENV_SOLVER_LIST = os.environ.get("PYSMT_SOLVER")
if ENV_SOLVER_LIST is not None:
    if ENV_SOLVER_LIST.lower() == "all":
        ENV_SOLVER_LIST = None
    elif ENV_SOLVER_LIST.lower() == "none":
        ENV_SOLVER_LIST = []
    else:
        # E.g. "msat, z3"
        ENV_SOLVER_LIST = [s.strip() \
                           for s in ENV_SOLVER_LIST.lower().split(",")]<|MERGE_RESOLUTION|>--- conflicted
+++ resolved
@@ -91,11 +91,7 @@
         self._default_logic = DEFAULT_LOGIC
         self._default_qe_logic = DEFAULT_QE_LOGIC
         self._default_interpolation_logic = DEFAULT_INTERPOLATION_LOGIC
-<<<<<<< HEAD
         self._default_optimizer_logic = DEFAULT_OPTIMIZER_LOGIC
-
-=======
->>>>>>> 7d152a5a
         self._get_available_solvers()
         self._get_available_qe()
         self._get_available_interpolators()
