#
# This file is part of pySMT.
#
#   Copyright 2014 Andrea Micheli and Marco Gario
#
#   Licensed under the Apache License, Version 2.0 (the "License");
#   you may not use this file except in compliance with the License.
#   You may obtain a copy of the License at
#
#       http://www.apache.org/licenses/LICENSE-2.0
#
#   Unless required by applicable law or agreed to in writing, software
#   distributed under the License is distributed on an "AS IS" BASIS,
#   WITHOUT WARRANTIES OR CONDITIONS OF ANY KIND, either express or implied.
#   See the License for the specific language governing permissions and
#   limitations under the License.
#
"""
This module defines some rewritings for pySMT formulae.
"""
from itertools import combinations

from pysmt.walkers import DagWalker, IdentityDagWalker, handles
import pysmt.typing as types
import pysmt.operators as op
from pysmt.constants import Fraction


class CNFizer(DagWalker):

    THEORY_PLACEHOLDER = "__Placeholder__"

    TRUE_CNF = frozenset()
    FALSE_CNF = frozenset([frozenset()])

    def __init__(self, environment=None):
        DagWalker.__init__(self, environment)

        self.mgr = self.env.formula_manager
        self._introduced_variables = {}
        self._cnf_pieces = {}

    def _key_var(self, formula):
        if formula in self._introduced_variables:
            res = self._introduced_variables[formula]
        else:
            res = self.mgr.FreshSymbol()
            self._introduced_variables[formula] = res
        return res

    def convert(self, formula):
        """Convert formula into an Equisatisfiable CNF.

        Returns a set of clauses: a set of set of literals.
        """
        tl, _cnf = self.walk(formula)
        res = [frozenset([tl])]
        for clause in _cnf:
            if len(clause) == 0:
                return CNFizer.FALSE_CNF
            simp = []
            for lit in clause:
                if lit.is_true():
                    # Prune clauses that are trivially TRUE
                    simp = None
                    break
                elif not lit.is_false():
                    # Prune FALSE literals
                    simp.append(lit)
            if simp:
                res.append(frozenset(simp))
        return frozenset(res)

    def convert_as_formula(self, formula):
        """Convert formula into an Equisatisfiable CNF.

        Returns an FNode.
        """
        lsts = self.convert(formula)

        conj = []
        for clause in lsts:
            conj.append(self.mgr.Or(clause))
        return self.mgr.And(conj)

    def serialize(self, _cnf):
        clauses = []
        for clause in _cnf:
            clauses +=[" { " + " ".join(str(lit) for lit in clause) + "} "]
        res = ["{"] + clauses + ["}"]
        return "".join(res)

    @handles(op.QUANTIFIERS)
    def walk_quantifier(self, formula, args, **kwargs):
        raise NotImplementedError("CNFizer does not support quantifiers")

    def walk_and(self, formula, args, **kwargs):
        if len(args) == 1:
            return args[0]

        k = self._key_var(formula)
        _cnf = [frozenset([k] + [self.mgr.Not(a).simplify() for a,_ in args])]
        for a,c in args:
            _cnf.append(frozenset([a, self.mgr.Not(k)]))
            for clause in c:
                _cnf.append(clause)
        return k, frozenset(_cnf)

    def walk_or(self, formula, args, **kwargs):
        if len(args) == 1:
            return args[0]
        k = self._key_var(formula)
        _cnf = [frozenset([self.mgr.Not(k)] + [a for a,_ in args])]
        for a,c in args:
            _cnf.append(frozenset([k, self.mgr.Not(a)]))
            for clause in c:
                _cnf.append(clause)
        return k, frozenset(_cnf)

    def walk_not(self, formula, args, **kwargs):
        a, _cnf = args[0]
        if a.is_true():
            return self.mgr.FALSE(), CNFizer.TRUE_CNF
        elif a.is_false():
            return self.mgr.TRUE(), CNFizer.TRUE_CNF
        else:
            k = self._key_var(formula)
            return k, _cnf | frozenset([frozenset([self.mgr.Not(k),
                                                  self.mgr.Not(a).simplify()]),
                                       frozenset([k, a])])

    def walk_implies(self, formula,  args, **kwargs):
        a, cnf_a = args[0]
        b, cnf_b = args[1]

        k = self._key_var(formula)
        not_a = self.mgr.Not(a).simplify()
        not_b = self.mgr.Not(b).simplify()
        not_k = self.mgr.Not(k)

        return k, (cnf_a | cnf_b | frozenset([frozenset([not_a, b, not_k]),
                                              frozenset([a, k]),
                                              frozenset([not_b, k])]))

    def walk_iff(self, formula, args, **kwargs):
        a, cnf_a = args[0]
        b, cnf_b = args[1]

        k = self._key_var(formula)
        not_a = self.mgr.Not(a).simplify()
        not_b = self.mgr.Not(b).simplify()
        not_k = self.mgr.Not(k)

        return k, (cnf_a | cnf_b | frozenset([frozenset([not_a, not_b, k]),
                                              frozenset([not_a, b, not_k]),
                                              frozenset([a, not_b, not_k]),
                                              frozenset([a, b, k])]))

    def walk_symbol(self, formula, **kwargs):
        if formula.is_symbol(types.BOOL):
            return formula, CNFizer.TRUE_CNF
        else:
            return CNFizer.THEORY_PLACEHOLDER

    def walk_function(self, formula, **kwargs):
        ty = formula.function_symbol().symbol_type()
        if ty.return_type.is_bool_type():
            return formula, CNFizer.TRUE_CNF
        else:
            return CNFizer.THEORY_PLACEHOLDER

    def walk_ite(self, formula, args, **kwargs):
        if any(a == CNFizer.THEORY_PLACEHOLDER for a in args):
            return CNFizer.THEORY_PLACEHOLDER
        else:
            (i,cnf_i),(t,cnf_t),(e,cnf_e) = args
            k = self._key_var(formula)
            not_i = self.mgr.Not(i).simplify()
            not_t = self.mgr.Not(t).simplify()
            not_e = self.mgr.Not(e).simplify()
            not_k = self.mgr.Not(k)

            return k, (cnf_i | cnf_t | cnf_e |
                       frozenset([frozenset([not_i, not_t, k]),
                                  frozenset([not_i, t, not_k]),
                                  frozenset([i, not_e, k]),
                                  frozenset([i, e, not_k])]))

    @handles(op.THEORY_OPERATORS)
    def walk_theory_op(self, formula, **kwargs):
        #pylint: disable=unused-argument
        return CNFizer.THEORY_PLACEHOLDER

    @handles(op.CONSTANTS)
    def walk_constant(self, formula, **kwargs):
        #pylint: disable=unused-argument
        if formula.is_true():
            return formula, CNFizer.TRUE_CNF
        elif formula.is_false():
            return formula, CNFizer.TRUE_CNF
        else:
            return CNFizer.THEORY_PLACEHOLDER

    @handles(op.RELATIONS)
    def walk_theory_relation(self, formula, args, **kwargs):
        #pylint: disable=unused-argument
        assert all(a == CNFizer.THEORY_PLACEHOLDER for a in args)
        return formula, CNFizer.TRUE_CNF

# EOC CNFizer


class NNFizer(DagWalker):
    """Converts a formula into Negation Normal Form.

    The conversion to NNF is handled in 3 steps.

    1. The function _get_children is extended, so that for each
    expression inside a Not, it will return the effect of propagating
    the Not downwards. For example, for Not(And(a, b)), the function
    will return [Not(a), Not(b)].  For expressions that are not inside
    a Not, it is important to return the same type of arguments. See
    for example the case for Iff.

    2. The usual walk_* function is implemented to rebuild the
    expression. This is called only if the subformula was not negated.

    3. walk_not takes care of rebuilding all negated expressions. For
    example, for Not(And(a, b)), walk_not will return
    Or(Not(a), Not(b)). Notice that args in walk_not contains the
    subexpressions returned by _get_children.  In the above example,
    walk_not will be called with args=[Not(a), Not(b)]. Therefore,
    walk_not only need to change the And into a Not.

    """

    def __init__(self, environment=None):
        DagWalker.__init__(self, env=environment)
        self.mgr = self.env.formula_manager

    def convert(self, formula):
        """ Converts the given formula in NNF """
        return self.walk(formula)

    def _get_children(self, formula):
        """Returns the arguments of the node on which an hypotetical recursion
        would be made, possibly negating them.
        """
        mgr = self.mgr
        if formula.is_not():
            s = formula.arg(0)
            if s.is_not():
                return [s.arg(0)]
            elif s.is_and():
                return [mgr.Not(x) for x in s.args()]
            elif s.is_or():
                return [mgr.Not(x) for x in s.args()]
            elif s.is_implies():
                return [s.arg(0), mgr.Not(s.arg(1))]
            elif s.is_iff():
                return [s.arg(0), s.arg(1),
                        mgr.Not(s.arg(0)),
                        mgr.Not(s.arg(1))]
            elif s.is_quantifier():
                return [mgr.Not(s.arg(0))]
            else:
                return [s]

        elif formula.is_implies():
            return [mgr.Not(formula.arg(0)), formula.arg(1)]

        elif formula.is_iff():
            return [formula.arg(0), formula.arg(1),
                    mgr.Not(formula.arg(0)),
                    mgr.Not(formula.arg(1))]

        elif formula.is_and() or formula.is_or() or formula.is_quantifier():
            return formula.args()

        elif formula.is_ite():
            # This must be a boolean ITE as we do not recur within
            # theory atoms
            assert self.env.stc.get_type(formula).is_bool_type()
            i, t, e = formula.args()
            return [i, mgr.Not(i), t, e]

        else:
            assert formula.is_str_op() or \
                formula.is_symbol() or \
                formula.is_function_application() or \
                formula.is_bool_constant() or \
                formula.is_theory_relation(), str(formula)
            return []

    def walk_not(self, formula, args, **kwargs):
        s = formula.arg(0)
        if s.is_symbol():
            return self.mgr.Not(s)
        elif s.is_not():
            return args[0]
        elif s.is_and():
            return self.mgr.Or(args)
        elif s.is_or():
            return self.mgr.And(args)
        elif s.is_implies():
            return self.mgr.And(args)
        elif s.is_iff():
            a, b, na, nb = args
            return self.mgr.Or(self.mgr.And(a, nb),
                          self.mgr.And(b, na))
        elif s.is_forall():
            return self.mgr.Exists(s.quantifier_vars(), args[0])
        elif s.is_exists():
            return self.mgr.ForAll(s.quantifier_vars(), args[0])
        else:
            return self.mgr.Not(args[0])

    def walk_implies(self, formula, args, **kwargs):
        return self.mgr.Or(args)

    def walk_iff(self, formula, args, **kwargs):
        a, b, na, nb = args
        return self.mgr.And(self.mgr.Or(na, b),
                       self.mgr.Or(nb, a))

    def walk_and(self, formula, args, **kwargs):
        return self.mgr.And(args)

    def walk_or(self, formula, args, **kwargs):
        return self.mgr.Or(args)

    def walk_ite(self, formula, args, **kwargs):
        # This must be a boolean ITE as we never add theory atoms in the stack
        # See self._get_children()
        assert self.env.stc.get_type(formula).is_bool_type()
        i, ni, t, e = args
        return self.mgr.And(self.mgr.Or(ni, t), self.mgr.Or(i, e))

    def walk_forall(self, formula, args, **kwargs):
        return self.mgr.ForAll(formula.quantifier_vars(), args[0])

    def walk_exists(self, formula, args, **kwargs):
        return self.mgr.Exists(formula.quantifier_vars(), args[0])

    def walk_symbol(self, formula, **kwargs):
        return formula

    def walk_function(self, formula, **kwargs):
        return formula

    @handles(op.CONSTANTS)
    def walk_constant(self, formula, **kwargs):
        #pylint: disable=unused-argument
        return formula

    @handles(op.RELATIONS)
    def walk_theory_relation(self, formula, **kwargs):
        #pylint: disable=unused-argument
        return formula

    @handles(op.THEORY_OPERATORS)
    def walk_theory_op(self, formula, **kwargs):
        #pylint: disable=unused-argument
        return None

# EOC NNFizer


class PrenexNormalizer(DagWalker):
    """
    This class traverses a formula and rebuilds it in prenex normal form.
    """

    def __init__(self, env=None, invalidate_memoization=None):
        DagWalker.__init__(self,
                           env=env,
                           invalidate_memoization=invalidate_memoization)
        self.mgr = self.env.formula_manager
        self.check_symbol = self.mgr.FreshSymbol(types.BOOL)

        # The walker returns a pair (L, m) where m is a
        # quantifier-free formula (the matrix) and L is a list of
        # pairs (Q, vars) where Q is either mgr.Exists or mgr.ForAll
        # and vars is a frozenset of variables.  The semantics is that
        # the input formula is equivalent to res computed as follows:
        # res = m
        # for Q, vars in L:
        #    res = Q(vars, res)

    def normalize(self, formula):
        quantifiers, matrix = self.walk(formula)
        res = matrix
        for Q, qvars in quantifiers:
            res = Q(qvars, res)
        return res

    def _invert_quantifier(self, Q):
        if Q == self.mgr.Exists:
            return self.mgr.ForAll
        return self.mgr.Exists

    def walk_symbol(self, formula, **kwargs):
        if formula.symbol_type().is_bool_type():
            return [], formula
        return None # Note: When returning None, we do not pack it into a tuple!

    @handles(op.CONSTANTS)
    def walk_constant(self, formula, **kwargs):
        #pylint: disable=unused-argument
        if formula.is_bool_constant():
            return [],formula
        return None

    @handles(op.AND, op.OR)
    def walk_conj_disj(self, formula, args, **kwargs):
        #pylint: disable=unused-argument

        # Hold the final result
        quantifiers = []
        matrix = []

        # A set of variables that are already reserved in the final
        # matrix. If we find a quantifier over a variable in this set
        # we need to alpha-rename before adding the quantifier to the
        # final list and accumulate the matrix.
        reserved = formula.get_free_variables()

        # We iterate to each argument, each could have a sequence of
        # quantifiers that we need to merge
        for sub_quantifiers, sub_matrix in args:
            # For each quantifier in the alternation
            for Q, q_vars in sub_quantifiers:
                # These are the variables that need alpha-renaming
                needs_rename = q_vars & reserved
                if len(needs_rename) > 0:
                    # we need alpha-renaming: prepare the substitution map
                    sub = dict((v,self.mgr.FreshSymbol(v.symbol_type()))
                               for v in needs_rename)
                    sub_matrix = sub_matrix.substitute(sub)

                    # The new variables for this quantifiers will be
                    # its old variables, minus the one needing
                    # renaming, that are renamed.
                    new_q_vars = (q_vars - needs_rename)
                    new_q_vars |= set(sub[x] for x in needs_rename)
                else:
                    # No need to alpha-rename this quantifier, we keep
                    # as it is the set of variables.
                    new_q_vars = set(q_vars)

                # Store this quantifier in the final result
                quantifiers.append((Q, new_q_vars))

                # The variables of this quantifier from now on are
                # reserved, if another quantifier uses any of them it
                # will need alpha-renaming even if this quantifier was
                # OK.
                reserved |= new_q_vars

            # Store the (possibly rewritten) sub_matrix
            matrix.append(sub_matrix)

        # Build and return the result
        if formula.is_and():
            return (quantifiers, self.mgr.And(matrix))
        if formula.is_or():
            return (quantifiers, self.mgr.Or(matrix))

    def walk_not(self, formula, args, **kwargs):
        quantifiers, matrix = args[0]

        nq = [(self._invert_quantifier(Q), qvars) for Q, qvars in quantifiers]
        return (nq, self.mgr.Not(matrix))

    def walk_iff(self, formula, args, **kwargs):
        a, b = formula.args()
        i1 = self.mgr.Implies(a, b)
        i2 = self.mgr.Implies(b, a)
        i1_args = self.walk_implies(i1, [args[0], args[1]])
        i2_args = self.walk_implies(i2, [args[1], args[0]])
        return self.walk_conj_disj(self.mgr.And(i1, i2), [i1_args, i2_args])

    def walk_implies(self, formula, args, **kwargs):
        a, b = formula.args()
        na = self.mgr.Not(a)
        na_arg = self.walk_not(na, [args[0]])
        return self.walk_conj_disj(self.mgr.Or(na, b), [na_arg, args[1]])

    def walk_ite(self, formula, args, **kwargs):
        if any(a is None for a in args):
            return None
        else:
            i, t, e = formula.args()
            i_args, t_args, e_args = args
            ni = self.mgr.Not(i)
            i1 = self.mgr.Implies(i, t)
            i2 = self.mgr.Implies(ni, e)
            ni_args = self.walk_not(ni, [i_args])
            i1_args = self.walk_implies(i1, [i_args, t_args])
            i2_args = self.walk_implies(i2, [ni_args, e_args])
            return self.walk_conj_disj(self.mgr.And(i1, i2), [i1_args, i2_args])

    def walk_function(self, formula, **kwargs):
        if formula.function_name().symbol_type().return_type.is_bool_type():
            return [], formula
        return None

    @handles(op.RELATIONS)
    def walk_theory_relation(self, formula, **kwargs):
        #pylint: disable=unused-argument
        return [], formula

    @handles(op.QUANTIFIERS)
    def walk_quantifier(self, formula, args, **kwargs):
        #pylint: disable=unused-argument
        quantifiers, matrix = args[0]
        qvars = set(v for _, qv in quantifiers for v in qv)
        nq = set(formula.quantifier_vars()) - qvars

        # If nq is empty, it means that inner quantifiers shadow all
        # the variables of this quantifier. Hence this quantifier can
        # be removed.
        if len(nq) > 0:
            if formula.is_exists():
                return (quantifiers + [(self.mgr.Exists, nq)]), matrix
            else:
                return (quantifiers + [(self.mgr.ForAll, nq)]), matrix
        return quantifiers, matrix

    @handles(op.THEORY_OPERATORS)
    def walk_theory_op(self, formula, **kwargs):
        #pylint: disable=unused-argument
        return None

# EOC PrenexNormalizer



class AIGer(DagWalker):
    """Converts a formula into an And-Inverted-Graph."""

    def __init__(self, environment=None):
        DagWalker.__init__(self, env=environment)
        self.mgr = self.env.formula_manager

    def convert(self, formula):
        """ Converts the given formula in AIG """
        return self.walk(formula)

    @handles(op.RELATIONS)
    @handles(op.THEORY_OPERATORS)
    @handles(op.CONSTANTS)
    @handles(op.SYMBOL, op.FUNCTION)
    def walk_nop(self, formula, args, **kwargs):
        """We return the Theory subformulae without changes."""
        #pylint: disable=unused-argument
        return formula

    @handles(op.QUANTIFIERS)
    def walk_quantifier(self, formula, args, **kwargs):
        """Recreate the quantifiers, with the rewritten subformula."""
        #pylint: disable=unused-argument
        if formula.is_exists():
            return self.mgr.Exists(formula.quantifier_vars(),
                                   args[0])
        else:
            assert formula.is_forall()
            return self.mgr.ForAll(formula.quantifier_vars(),
                                   args[0])

    def walk_and(self, formula, args, **kwargs):
        return self.mgr.And(*args)

    def walk_not(self, formula, args, **kwargs):
        return self.mgr.Not(args[0])

    def walk_or(self, formula, args, **kwargs):
        """ a1 | ... | an = !( !a1 & ... & !an) """
        return self.mgr.Not(self.mgr.And(self.mgr.Not(s) for s in args))

    def walk_iff(self, formula, args, **kwargs):
        """ a <-> b =  (!a | b) & (!b | a) = !( a & !b ) & !(b & !a)"""
        lhs, rhs = args
        r1 = self.mgr.Not(self.mgr.And(lhs, self.mgr.Not(rhs)))
        r2 = self.mgr.Not(self.mgr.And(rhs, self.mgr.Not(lhs)))
        return self.mgr.And(r1,r2)

    def walk_implies(self, formula, args, **kwargs):
        """ a -> b = !(a & !b) """
        lhs, rhs = args
        return self.mgr.Not(self.mgr.And(lhs, self.mgr.Not(rhs)))

    def walk_ite(self, formula, args, **kwargs):
        """This rewrites only boolean ITE, not theory ones.

            x ? a: b  = (x -> a) & (!x -> b) = !(x & !a) & !(!x & !b)
        """
        i, t, e = args
        if self.env.stc.get_type(t).is_bool_type():
            r1 = self.mgr.Not(self.mgr.And(i, self.mgr.Not(t)))
            r2 = self.mgr.Not(self.mgr.And(self.mgr.Not(i),
                                           self.mgr.Not(e)))
            return self.mgr.And(r1, r2)
        else:
            return formula

# EOC AIGer


from itertools import product

class TimesDistributor(IdentityDagWalker):
    """Normalize the use of multiplication by pushing it into the leafs.

    E.g., (x+1)*3 -> (x*3) + 3
    """
    def __init__(self, env=None, invalidate_memoization=None):
        IdentityDagWalker.__init__(self, env=env,
                                   invalidate_memoization=invalidate_memoization)
        self.Times = self.env.formula_manager.Times
        self.Plus = self.env.formula_manager.Plus
        self.rminus_one = self.env.formula_manager.Real(-1)
        self.iminus_one = self.env.formula_manager.Int(-1)
        self.get_type = self.env.stc.get_type

    def walk_times(self, formula, args, **kwargs):
        """
           From (x + 1) * (y - 1) * p * (m + (7 - p))
           Create [[x, 1], [y, -1*1], [p], [m, 7, -1*p]]
           Compute the cartesian product (itertools.product)

        """
        # Check if there is at least one Plus to distribute over,
        # otherwise we are done. Note that walk_minus rewrites the
        # minus as a plus
        if not any(x.is_plus() for x in args):
            return self.Times(*args)

        # Create list of additions
        flat_args = []
        for a in args:
            # Flattening
            if a.is_plus():
                flat_args.append(a.args())
            else:
                flat_args.append([a])
        res = self.Plus(self.Times(p) for p in product(*flat_args))
        return res

    def walk_plus(self, formula, args, **kwargs):
        new_args = []
        for a in args:
            if a.is_plus():
                new_args += a.args()
            else:
                new_args.append(a)
        return self.Plus(new_args)

    def walk_minus(self, formula, args, **kwargs):
        expr_type = self.get_type(formula)
        if expr_type.is_real_type():
            minus_one = self.rminus_one
        else:
            assert expr_type.is_int_type()
            minus_one = self.iminus_one
        Times = self.Times
        lhs, rhs = args
        if not rhs.is_plus():
            return self.Plus(lhs, Times(minus_one, rhs))
        new_args = [lhs]
        for r in rhs.args():
            new_args.append(Times(minus_one, r))
            return self.Plus(new_args)

# EOC TimesDistributivity


class Ackermannizer(IdentityDagWalker):
    def __init__(self, environment=None):
        IdentityDagWalker.__init__(self, environment)
        # funs_to_args keeps for every function symbol f,
        # a set of lists of arguments.
        # if f(g(x),y) and f(x,g(y)) occur in a formula, then we
        # will have "f": set([g(x), y], [x, g(y)])
        self._funs_to_args = {}

        #maps the actual applications to the constants that will be
        #generated, or to the original term if it is not replaced.
        self._terms_dict = {}

    def do_ackermannization(self, formula):
        substitued_formula = self._fill_maps_and_sub(formula)
        implications = self._get_equality_implications()
        if (len(implications) == 0):
            result = substitued_formula
        else:
            function_consistency = self.mgr.And(implications)
            result = self.mgr.And(function_consistency, substitued_formula)
        return result

    def get_term_to_const_dict(self):
        return self._terms_dict

    def get_const_to_term_dict(self):
        return dict((v, k) for k, v in self._terms_dict.items())

    def _get_equality_implications(self):
        result = set([])
        for f in self._funs_to_args:
            implications = self._generate_implications(f)
            result.update(implications)
        return result

    def _generate_implications(self, f):
        result = set([])
        possible_args = self._funs_to_args[f]
        for option1, option2 in combinations(possible_args, 2):
            implication = self._generate_implication(option1, option2, f)
            result.add(implication)
        return result

    def _generate_implication(self, option1, option2, f):
        left_conjuncts = set([])
        for term1, term2 in zip(option1, option2):
            if term1.is_function_application():
                term1 = self._terms_dict[term1]
            if term2.is_function_application():
                term2 = self._terms_dict[term2]
            conjunct = self.mgr.EqualsOrIff(term1, term2)
            left_conjuncts.add(conjunct)
        left = self.mgr.And(left_conjuncts)
        app1 = self.mgr.Function(f, option1)
        app2 = self.mgr.Function(f, option2)
        app1_const = self._terms_dict[app1]
        app2_const = self._terms_dict[app2]
        right = self.mgr.EqualsOrIff(app1_const, app2_const)
        implication = self.mgr.Implies(left, right)
        return implication

    def _fill_maps_and_sub(self, formula):
        return self.walk(formula)

    def walk_function(self, formula, args, **kwargs):
        try:
            ack_symbol = self._terms_dict[formula]
        except KeyError:
            self._add_args_to_fun(formula)
            self._add_application(formula)
            ack_symbol = self._terms_dict[formula]
        return ack_symbol

    def _add_application(self, formula):
        assert formula.is_function_application()
        if formula not in self._terms_dict:
            const_type = formula.function_name().symbol_type().return_type
            sym = self.mgr.FreshSymbol(typename=const_type,
                                       template="ack%d")
            self._terms_dict[formula] = sym

    def _add_args_to_fun(self, formula):
        function_name = formula.function_name()
        args = formula.args()
        if function_name not in self._funs_to_args.keys():
            self._funs_to_args[function_name] = set([])
        self._funs_to_args[function_name].add(args)



# EOC Ackermannizer


class DisjointSet(object):
    """A simple implementation of the DisjointSet data-structure.
    
    It supports also ranking-based DisjointSet and it can be enabled
    by: 

    1. defining a binary compare function for the  to be stored in
    a DisjointSet. 

    2. Set the compare function while creating the DisjointSet object.
    """

    def __init__(self, compare_fun=None):
        self.leader = {} # maps a member to the group's leader
        self.group = {} # maps a group leader to the group (which is a set)
        self.comp = compare_fun # a binary comparison function used for ranking

    def add(self, a, b):
        """Add the pair (a,b) in the set"""
        leadera = self.leader.get(a)
        leaderb = self.leader.get(b)
        if leadera is not None:
            if leaderb is not None:
                if leadera == leaderb:
                    return # nothing to do
                groupa = self.group[leadera]
                groupb = self.group[leaderb]
                if self.comp is not None and self.comp(leadera, leaderb) > 0:
                    a, leadera, groupa, b, leaderb, groupb = b, leaderb, groupb,\
                                                             a, leadera, groupa
                groupa |= groupb
                del group[leaderb]
                for k in groupb:
                    self.leader[k] = leadera
            else:
                self.group[leadera].add(b)
                self.leader[b] = leadera
        else:
            if leaderb is not None:
                self.group[leaderb].add(a)
                self.leader[a] = leaderb
            else:
                if self.comp is not None and self.comp(a, b) > 0:
                    a, b = b, a
                self.leader[a] = self.leader[b] = a
                self.group[a] = set([a, b])

    def find(self, k):
        """Find the root of k in the set"""
        return self.leader[k]

# EOC DisjointSet

class FXPToBV(DagWalker):

    def __init__(self, environment=None):
        DagWalker.__init__(self, environment)

        self.mgr = self.env.formula_manager
        self.symbol_map = dict()
        self.st_bv = self.mgr.BV(0, 1)
        self.wp_bv = self.mgr.BV(1, 1)
        self.ru_bv = self.mgr.BV(0, 1)
        self.rd_bv = self.mgr.BV(1, 1)

    def convert(self, formula):
        return self.walk(formula)

    def bv_extend(self, bv, length, sign):
        if sign:
            return self.mgr.BVSExt(bv, length)
        else:
            return self.mgr.BVZExt(bv, length)

    def walk_ufxp_add(self, formula, args, **kwargs):
        ty = self.env.stc.get_type(formula)
        total_width = ty.total_width
        extended_width = total_width + 1
        max_value = self.mgr.BV(2**total_width - 1, total_width)
        extended_max_value = self.mgr.BV(2**total_width - 1, extended_width)
        om = args[0]
        left = args[1]
        right = args[2]
        extended_sum = self.mgr.BVAdd(
                self.bv_extend(left, 1, False),
                self.bv_extend(right, 1, False))
        wrapped_sum = self.mgr.BVAdd(left, right)
        saturated_sum = self.mgr.Ite(
                self.mgr.BVUGT(extended_sum, extended_max_value),
                max_value,
                wrapped_sum)
        return self.mgr.Ite(self.mgr.Equals(om, self.wp_bv),
                wrapped_sum,
                saturated_sum)

    def convert_sfxp_lop(self, bv_op, formula, args, **kwargs):
        ty = self.env.stc.get_type(formula)
        total_width = ty.total_width
        extended_width = total_width + 1
        max_value = self.mgr.SBV(2**(total_width - 1) - 1, total_width)
        extended_max_value = self.mgr.SBV(2**(total_width - 1) - 1, extended_width)
        min_value = self.mgr.SBV(-2**(total_width - 1), total_width)
        extended_min_value = self.mgr.SBV(-2**(total_width - 1), extended_width)
        om = args[0]
        left = args[1]
        right = args[2]
        extended_sum = bv_op(
                self.bv_extend(left, 1, True),
                self.bv_extend(right, 1, True))
        wrapped_sum = bv_op(left, right)
        saturated_sum = self.mgr.Ite(
                self.mgr.BVSGT(extended_sum, extended_max_value),
                max_value,
                self.mgr.Ite(
                    self.mgr.BVSLT(extended_sum, extended_min_value),
                    min_value,
                    wrapped_sum))
        return self.mgr.Ite(self.mgr.Equals(om, self.wp_bv),
                wrapped_sum,
                saturated_sum)

    def walk_sfxp_add(self, formula, args, **kwargs):
        return self.convert_sfxp_lop(self.mgr.BVAdd, formula, args, **kwargs)

    def walk_ufxp_sub(self, formula, args, **kwargs):
        ty = self.env.stc.get_type(formula)
        total_width = ty.total_width
        om = args[0]
        left = args[1]
        right = args[2]
        wrapped_sub = self.mgr.BVSub(left, right)
        saturated_sub = self.mgr.Ite(
                self.mgr.BVUGT(left, right),
                wrapped_sub,
                self.mgr.BV(0, total_width))
        return self.mgr.Ite(self.mgr.Equals(om, self.wp_bv),
                wrapped_sub,
                saturated_sub)

    def walk_sfxp_sub(self, formula, args, **kwargs):
        return self.convert_sfxp_lop(self.mgr.BVSub, formula, args, **kwargs)

    def walk_ufxp_mul(self, formula, args, **kwargs):
        ty = self.env.stc.get_type(formula)
        total_width = ty.total_width
        extended_width = total_width * 2
        frac_width = ty.frac_width

        om = args[0]
        rm = args[1]
        left = args[2]
        right = args[3]

        # sign extended to double bit-width
        extended_left = self.bv_extend(left, total_width, False)
        extended_right = self.bv_extend(right, total_width, False)

        # perform multiplication
        # the result is
        # | integral part (2*int_width) | fractional part (2* frac_width)|
        # that represents the exact result
        # x*y/2^(2*fb)
        precise_res_in_bv = self.mgr.BVMul(extended_left, extended_right)
        # do rounding
        dumped_bits = self.mgr.BVExtract(precise_res_in_bv, 0, frac_width - 1)
        rounded_res_in_bv = self.mgr.BVExtract(precise_res_in_bv, frac_width,
                extended_width - 1)
        # if rounding mode is round up and the last frac_width bits are not 0s,
        # round the left part up by 1
        # otherwise use the remaining bits
        rounded_res_in_bv = self.mgr.Ite(
                self.mgr.And(
                    self.mgr.Equals(rm, self.ru_bv),
                    self.mgr.Not(
                        self.mgr.Equals(
                            dumped_bits,
                            self.mgr.BV(0, frac_width)))),
                self.mgr.BVAdd(
                    rounded_res_in_bv,
                    self.mgr.BV(1, extended_width - frac_width)),
                rounded_res_in_bv)

        # overflow handling
        max_value_in_extended_width = self.mgr.BV(2**total_width - 1,
                extended_width - frac_width) 

        wrapped_res = self.mgr.BVExtract(rounded_res_in_bv, 0, total_width - 1)
        saturated_res = self.mgr.Ite(
                self.mgr.BVUGT(rounded_res_in_bv, max_value_in_extended_width),
                self.mgr.BV(2**total_width - 1, total_width),
                wrapped_res)

        return self.mgr.Ite(
                self.mgr.Equals(om, self.wp_bv),
                wrapped_res,
                saturated_res)

    def walk_sfxp_mul(self, formula, args, **kwargs):
        ty = self.env.stc.get_type(formula)
        total_width = ty.total_width
        extended_width = total_width * 2
        frac_width = ty.frac_width

        om = args[0]
        rm = args[1]
        left = args[2]
        right = args[3]

        # sign extended to double bit-width
        extended_left = self.bv_extend(left, total_width, True)
        extended_right = self.bv_extend(right, total_width, True)

        # perform multiplication
        # the result is
        # | integral part (2*int_width) | fractional part (2* frac_width)|
        # that represents the exact result
        # x*y/2^(2*fb)
        precise_res_in_bv = self.mgr.BVMul(extended_left, extended_right)
        # do rounding
        dumped_bits = self.mgr.BVExtract(precise_res_in_bv, 0, frac_width - 1)
        rounded_res_in_bv = self.mgr.BVExtract(precise_res_in_bv, frac_width,
                extended_width - 1)
        # if rounding mode is round up and the last frac_width bits are not 0s,
        # round the left part up by 1
        # otherwise use the remaining bits
        rounded_res_in_bv = self.mgr.Ite(
                self.mgr.And(
                    self.mgr.Equals(rm, self.ru_bv),
                    self.mgr.Not(
                        self.mgr.Equals(
                            dumped_bits,
                            self.mgr.BV(0, frac_width)))),
                self.mgr.BVAdd(
                    rounded_res_in_bv,
                    self.mgr.BV(1, extended_width - frac_width)),
                rounded_res_in_bv)

        # overflow handling
        max_value_in_extended_width = self.mgr.BV(2**(total_width - 1) - 1,
                extended_width - frac_width) 
        min_value_in_extended_width = self.mgr.BV((2**(total_width - frac_width
            + 1) - 1) << (total_width - 1), extended_width - frac_width)

        wrapped_res = self.mgr.BVExtract(rounded_res_in_bv, 0, total_width - 1)
        saturated_res = self.mgr.Ite(
                self.mgr.BVSGT(rounded_res_in_bv, max_value_in_extended_width),
                self.mgr.BV(2**(total_width - 1) - 1, total_width),
                self.mgr.Ite(
                    self.mgr.BVSLT(rounded_res_in_bv,
                        min_value_in_extended_width),
                    self.mgr.BV(1 << (total_width - 1), total_width),
                    wrapped_res))

        return self.mgr.Ite(
                self.mgr.Equals(om, self.wp_bv),
                wrapped_res,
                saturated_res)

    def walk_ufxp_div(self, formula, args, **kwargs):
        ty = self.env.stc.get_type(formula)
        total_width = ty.total_width
        frac_width = ty.frac_width
        extended_width = total_width + frac_width

        om = args[0]
        rm = args[1]
        dividend = args[2]
        divisor = args[3]

        zero = self.mgr.BV(0, total_width)
        allones = self.mgr.BV(2**total_width - 1, total_width)

        # x/y needs to rounds to z/(2^fb)
        # this amounts to (2^fb)*(x/y) rounds to z
        extended_dividend = self.mgr.BVLShl(
                self.bv_extend(dividend, frac_width, False),
                self.mgr.BV(frac_width, extended_width))
        extended_divisor = self.bv_extend(divisor, frac_width, False)
        extended_res = self.mgr.BVUDiv(extended_dividend, extended_divisor)
        remainder = self.mgr.BVURem(extended_dividend, extended_divisor)

        # do rounding
        rounded_res = self.mgr.Ite(
                self.mgr.And(
                    self.mgr.Equals(rm, self.ru_bv),
                    self.mgr.Not(
                        self.mgr.Equals(
                            remainder,
                            self.mgr.BV(0, extended_width)))),
                self.mgr.BVAdd(extended_res, self.mgr.BV(1, extended_width)),
                extended_res)

        # overflow handling
        max_value = self.mgr.BV(2**total_width - 1, total_width)
        extended_max_value = self.mgr.BV(2**total_width - 1, extended_width)
        wrapped_res = self.mgr.BVExtract(rounded_res, 0, total_width - 1)
        saturated_res = self.mgr.Ite(
                self.mgr.BVUGT(extended_res, extended_max_value),
                max_value,
                wrapped_res)

        return self.mgr.Ite(
                self.mgr.Equals(divisor, zero),
                allones,
                self.mgr.Ite(
                    self.mgr.Equals(om, self.wp_bv),
                    wrapped_res,
                    saturated_res))

    def walk_sfxp_div(self, formula, args, **kwargs):
        ty = self.env.stc.get_type(formula)
        total_width = ty.total_width
        frac_width = ty.frac_width
        # we need the additional bit as the bvsdiv may overflow
        extended_width = total_width + frac_width + 1

        om = args[0]
        rm = args[1]
        dividend = args[2]
        divisor = args[3]

        zero = self.mgr.BV(0, total_width)
        extended_zero = self.mgr.BV(0, extended_width)
        extended_one = self.mgr.BV(1, extended_width)
        allones = self.mgr.BV(2**total_width - 1, total_width)

        # x/y needs to rounds to z/(2^fb)
        # this amounts to (2^fb)*(x/y) rounds to z
        extended_dividend = self.mgr.BVLShl(
                self.bv_extend(dividend, frac_width + 1, True),
                self.mgr.BV(frac_width, extended_width))
        extended_divisor = self.bv_extend(divisor, frac_width + 1, True)
        extended_res = self.mgr.BVSDiv(extended_dividend, extended_divisor)
        remainder = self.mgr.BVSRem(extended_dividend, extended_divisor)

        # do rounding
        def get_bv_sign(bv):
            msb_pos = total_width - 1
            return self.mgr.Equals(
                    self.mgr.BVExtract(bv, msb_pos, msb_pos),
                    self.mgr.BV(1, 1))

        if_ru = self.mgr.Equals(rm, self.ru_bv)
        dividend_sign = get_bv_sign(dividend)
        divisor_sign = get_bv_sign(divisor)
        if_pos = self.mgr.Not(
                self.mgr.Xor(dividend_sign, divisor_sign))
        rounded_res = self.mgr.Ite(
                self.mgr.Or(
                    self.mgr.Xor(if_ru, if_pos),
                    self.mgr.Equals(
                        remainder,
                        extended_zero)),
                extended_res,
                self.mgr.Ite(
                    self.mgr.And(if_ru, if_pos),
                    self.mgr.BVAdd(extended_res, extended_one),
                    self.mgr.BVSub(extended_res, extended_one)))

        # overflow handling
        max_value = self.mgr.BV(2**(total_width-1) - 1, total_width)
        extended_max_value = self.mgr.BV(2**(total_width-1) - 1, extended_width)
        min_value = self.mgr.SBV(-(2**(total_width - 1)), total_width)
        extended_min_value = self.mgr.SBV(-(2**(total_width - 1)), extended_width)
        wrapped_res = self.mgr.BVExtract(rounded_res, 0, total_width - 1)
        saturated_res = self.mgr.Ite(
                self.mgr.BVSGT(extended_res, extended_max_value),
                max_value,
                self.mgr.Ite(
                    self.mgr.BVSLT(extended_res, extended_min_value),
                    min_value,
                    wrapped_res))

        return self.mgr.Ite(
                self.mgr.Equals(divisor, zero),
                allones,
                self.mgr.Ite(
                    self.mgr.Equals(dividend, zero),
                    zero,
                    self.mgr.Ite(
                        self.mgr.Equals(om, self.wp_bv),
                        wrapped_res,
                        saturated_res)))

    def walk_sfxp_neg(self, formula, args, **kwargs):
        total_width = self.env.stc.get_type(formula).total_width
        cond = self.mgr.And(self.mgr.Equals(args[1], self.mgr.SBV(-(2**(total_width-1)), total_width)),
                            self.mgr.Equals(args[0], self.st_bv))
        return self.mgr.Ite(cond, self.mgr.SBV(2**(total_width-1)-1, total_width), self.mgr.BVNeg(args[1]))

    def walk_symbol(self, formula, **kwargs):
        ty = self.env.stc.get_type(formula)
        if ty.is_fxp_type():
            if formula not in self.symbol_map:
                self.symbol_map[formula] = \
                    self.mgr.FreshSymbol(types.BVType(ty.total_width))
                return self.symbol_map[formula]
        elif ty.is_fxp_om_type() or ty.is_fxp_rm_type():
            if formula not in self.symbol_map:
                self.symbol_map[formula] = \
                    self.mgr.FreshSymbol(types.BVType(1))
                return self.symbol_map[formula]
        else:
            return formula

    def walk_st(self, formula, **kwargs):
        return self.st_bv

    def walk_wp(self, formula, **kwargs):
        return self.wp_bv

    def walk_ru(self, formula, **kwargs):
        return self.ru_bv

    def walk_rd(self, formula, **kwargs):
        return self.rd_bv

    def walk_equals(self, formula, args, **kwargs):
        left = args[0]
        right = args[1]
        return self.mgr.Equals(left, right)

    def walk_and(self, formula, args, **kwargs):
        return self.mgr.And(*args)

    def walk_or(self, formula, args, **kwargs):
        return self.mgr.Or(*args)

    def walk_implies(self, formula, args, **kwargs):
        left = args[0]
        right = args[1]
        return self.mgr.Implies(left, right)

    def walk_ite(self, formula, args, **kwargs):
        return formula

    def walk_not(self, formula, args, **kwargs):
        return self.mgr.Not(args[0])

    def walk_bv_constant(self, formula, args, **kwargs):
        return formula

    def walk_ufxp_constant(self, formula, args, **kwargs):
        return formula.arg(0)

    def walk_sfxp_constant(self, formula, args, **kwargs):
        return formula.arg(0)

    def walk_ufxp_lt(self, formula, args, **kwargs):
        return self.mgr.BVULT(args[0], args[1])

    def walk_ufxp_le(self, formula, args, **kwargs):
        return self.mgr.BVULE(args[0], args[1])

    def walk_sfxp_lt(self, formula, args, **kwargs):
        return self.mgr.BVSLT(args[0], args[1])

    def walk_sfxp_le(self, formula, args, **kwargs):
        return self.mgr.BVSLE(args[0], args[1])

<<<<<<< HEAD
class FXPToReal(DagWalker):

    def __init__(self, environment=None):
        DagWalker.__init__(self, environment)

        self.mgr = self.env.formula_manager
        self.symbol_map = dict()
        self.st_bv = self.mgr.Real(0)
        self.wp_bv = self.mgr.Real(1)
        self.ru_bv = self.mgr.Real(0)
        self.rd_bv = self.mgr.Real(1)

    #def convert(self, formula):
    #    return self.walk(formula)

    def walk_and(self, formula, args, **kwargs):
        return self.mgr.And(*args)

    def walk_or(self, formula, args, **kwargs):
        return self.mgr.Or(*args)

    def walk_implies(self, formula, args, **kwargs):
        return self.mgr.Implies(args[0], args[1])

    def process_real_noround(self,realval,om,sign,total_width,frac_width):
        if sign==0:
            max_value = self.mgr.Real(Fraction(2**total_width - 1, 2**frac_width))
            min_value = self.mgr.Real(0)
        else:
            max_value = self.mgr.Real(Fraction(2**(total_width - 1)-1, 2**frac_width))
            min_value = self.mgr.Real(Fraction(-2**(total_width - 1), 2**frac_width))

        modulo=self.mgr.Real(2**(total_width-frac_width))
        flodiv=self.mgr.RealToInt(self.mgr.Div(realval,modulo))
        divres=self.mgr.ToReal(flodiv)
        remain=self.mgr.Minus(realval,self.mgr.Times(modulo,divres))
        if sign==1:
            remain=self.mgr.Ite(
                self.mgr.LE(remain, max_value),
                remain, 
		        self.mgr.Minus(remain,modulo)
                )
        wrapped_res = remain
        saturated_res = self.mgr.Ite(
                self.mgr.GT(realval, max_value),
                max_value, 
		        self.mgr.Ite(self.mgr.LT(realval, min_value), min_value, realval)
                )
        return self.mgr.Ite(self.mgr.Equals(om, self.wp_bv),
                wrapped_res,
                saturated_res)
    
    def round_real(self,realval,rm,frac_width):
        base=self.mgr.Real(2**frac_width)
        flo=self.mgr.RealToInt(self.mgr.Times(realval,base))
        result = self.mgr.ToReal(flo)
        frac = self.mgr.Minus(result, self.mgr.Times(realval,base)) 
        result = self.mgr.Ite(
                self.mgr.And(
                    self.mgr.Equals(rm, self.ru_bv),
                    self.mgr.Not(
                        self.mgr.Equals(
                            frac,
                            self.mgr.Real(0)))),
                self.mgr.Plus(result,self.mgr.Real(1)),
                result)
        result = self.mgr.Div(result,base)
        return result

    def process_real_round(self,realval,om,rm,sign,total_width,frac_width):
        tempres = self.round_real(realval,rm,frac_width)
        result = self.process_real_noround(tempres,om,sign,total_width,frac_width)
        return result



    def walk_ufxp_add(self, formula, args, **kwargs):
        ty = self.env.stc.get_type(formula)
        total_width = ty.total_width
        frac_width = ty.frac_width
        om = args[0]
        left = args[1]
        right = args[2]
        result = self.mgr.Plus(left,right)
        return self.process_real_noround(result,om,0,total_width,frac_width)

    

    def walk_sfxp_add(self, formula, args, **kwargs):
        ty = self.env.stc.get_type(formula)
        total_width = ty.total_width
        frac_width = ty.frac_width
        om = args[0]
        left = args[1]
        right = args[2]
        result = self.mgr.Plus(left,right)
        return self.process_real_noround(result,om,1,total_width,frac_width)
        


    def walk_ufxp_sub(self, formula, args, **kwargs):
        ty = self.env.stc.get_type(formula)
        total_width = ty.total_width
        frac_width = ty.frac_width
        om = args[0]
        left = args[1]
        right = args[2]
        result = self.mgr.Minus(left,right)
        return self.process_real_noround(result,om,0,total_width,frac_width)
        

    def walk_sfxp_sub(self, formula, args, **kwargs):
        ty = self.env.stc.get_type(formula)
        total_width = ty.total_width
        frac_width = ty.frac_width
        om = args[0]
        left = args[1]
        right = args[2]
        result = self.mgr.Minus(left,right)
        return self.process_real_noround(result,om,1,total_width,frac_width)

    def walk_ufxp_mul(self, formula, args, **kwargs):
        ty = self.env.stc.get_type(formula)
        total_width = ty.total_width
        frac_width = ty.frac_width
        om = args[0]
        rm = args[1]
        left = args[2]
        right = args[3]
        result = self.mgr.Times(left,right)
        return self.process_real_round(result,om,rm,0,total_width,frac_width)

    def walk_sfxp_mul(self, formula, args, **kwargs):
        ty = self.env.stc.get_type(formula)
        total_width = ty.total_width
        frac_width = ty.frac_width
        om = args[0]
        rm = args[1]
        left = args[2]
        right = args[3]
        result = self.mgr.Times(left,right)
        return self.process_real_round(result,om,rm,1,total_width,frac_width)

    def walk_ufxp_div(self, formula, args, **kwargs):
        ty = self.env.stc.get_type(formula)
        total_width = ty.total_width
        frac_width = ty.frac_width
        om = args[0]
        rm = args[1]
        left = args[2]
        right = args[3]
        return self.mgr.Ite(self.mgr.Equals(right, self.mgr.Real(Fraction(0))),
                            self.mgr.Real(Fraction(2**total_width-1, 2**frac_width)),
                            self.process_real_round(self.mgr.Div(left,right),om,rm,0,total_width,frac_width))


    def walk_sfxp_div(self, formula, args, **kwargs):
        ty = self.env.stc.get_type(formula)
        total_width = ty.total_width
        frac_width = ty.frac_width
        om = args[0]
        rm = args[1]
        left = args[2]
        right = args[3]
        return self.mgr.Ite(self.mgr.Equals(right, self.mgr.Real(Fraction(0))),
                            self.mgr.Real(Fraction(-1, 2**frac_width)),
                            self.process_real_round(self.mgr.Div(left,right),om,rm,1,total_width,frac_width))

    def walk_sfxp_neg(self, formula, args, **kwargs):
        ty = self.env.stc.get_type(formula)
        total_width = ty.total_width
        frac_width = ty.frac_width
        res = self.mgr.Times(self.mgr.Real(-1), args[1])
        minimum = self.mgr.Real(Fraction(-2**(total_width-1), 2**frac_width))
        return self.mgr.Ite(self.mgr.And(self.mgr.Equals(args[0], self.st_bv),
                                         self.mgr.Equals(args[1], minimum)),
                            self.mgr.Real(Fraction(2**(total_width-1)-1, 2**frac_width)),
                            self.mgr.Ite(self.mgr.Equals(args[1], minimum),
                                         minimum,
                                         res))

    def walk_symbol(self, formula, **kwargs):
        ty = self.env.stc.get_type(formula)
        if ty.is_fxp_type():
            if formula not in self.symbol_map:
                self.symbol_map[formula] = \
                    self.mgr.FreshSymbol(types.REAL)
                return self.symbol_map[formula]
        elif ty.is_fxp_om_type() or ty.is_fxp_rm_type():
            if formula not in self.symbol_map:
                self.symbol_map[formula] = \
                    self.mgr.FreshSymbol(types.BVType(1))
                return self.symbol_map[formula]
        else:
            return formula

    def walk_st(self, formula, **kwargs):
        return self.st_bv

    def walk_wp(self, formula, **kwargs):
        return self.wp_bv

    def walk_ru(self, formula, **kwargs):
        return self.ru_bv

    def walk_rd(self, formula, **kwargs):
        return self.rd_bv

    def walk_equals(self, formula, args, **kwargs):
        left = args[0]
        right = args[1]
        return self.mgr.Equals(left, right)

    def walk_ite(self, formula, args, **kwargs):
        return formula

    def walk_not(self, formula, args, **kwargs):
        return self.mgr.Not(args[0])

    def walk_bv_constant(self, formula, args, **kwargs):
        return formula

    def convert(self, formula):
        return self.walk(formula)

    def walk_ufxp_constant(self, formula, args, **kwargs):
        bv = args[0]
        bv_val = bv._content.payload[0]
        frac_width = formula._content.payload[0]
        return self.mgr.Real(Fraction(bv_val, 2**frac_width))

    def walk_sfxp_constant(self, formula, args, **kwargs):
        bv = args[0]
        bv_val = bv._content.payload[0]
        ty = self.env.stc.get_type(formula)
        total_width = ty.total_width
        frac_width = formula._content.payload[0]
        if bv_val>2**(total_width-1)-1:
            bv_val=bv_val-2**total_width
        return self.mgr.Real(Fraction(bv_val, 2**frac_width))


    def walk_ufxp_lt(self, formula, args, **kwargs):
        return self.mgr.LT(args[0], args[1])

    def walk_ufxp_le(self, formula, args, **kwargs):
        return self.mgr.LE(args[0], args[1])

    def walk_sfxp_gt(self, formula, args, **kwargs):
        return self.mgr.GT(args[0], args[1])

    def walk_sfxp_ge(self, formula, args, **kwargs):
        return self.mgr.GE(args[0], args[1])

    def walk_sfxp_lt(self, formula, args, **kwargs):
        return self.mgr.LT(args[0], args[1])

    def walk_sfxp_le(self, formula, args, **kwargs):
        return self.mgr.LE(args[0], args[1])

    def walk_ufxp_gt(self, formula, args, **kwargs):
        return self.mgr.GT(args[0], args[1])

    def walk_ufxp_ge(self, formula, args, **kwargs):
        return self.mgr.GE(args[0], args[1])

    def walk_bool_constant(self, formula, args, *kwargs):
        return formula

    def walk_iff(self, formula, args, *kwargs):
        return self.mgr.Iff(args[0], args[1])
=======
    def walk_bool_constant(self, formula, args, **kwargs):
        return formula

    def walk_iff(self, formula, args, **kwargs):
        left = args[0]
        right = args[1]
        return self.mgr.Iff(left, right)
>>>>>>> bba86ada

def get_fp_bv_converter(environment=None):
    fp_bv_converter = FXPToBV(environment)
    return fp_bv_converter

def get_fp_real_converter(environment=None):
    return FXPToReal(environment)

def nnf(formula, environment=None):
    """Converts the given formula in NNF"""
    nnfizer = NNFizer(environment)
    return nnfizer.convert(formula)


def cnf(formula, environment=None):
    """Converts the given formula in CNF represented as a formula"""
    cnfizer = CNFizer(environment)
    return cnfizer.convert_as_formula(formula)


def cnf_as_set(formula, environment=None):
    """Converts the given formula in CNF represented as a set of sets"""
    cnfizer = CNFizer(environment)
    return cnfizer.convert(formula)


def prenex_normal_form(formula, environment=None):
    """Converts the given formula in Prenex Normal Form"""
    normalizer = PrenexNormalizer(environment)
    return normalizer.normalize(formula)


def aig(formula, environment=None):
    """Converts the given formula in AIG"""
    aiger = AIGer(environment)
    return aiger.convert(formula)


def conjunctive_partition(formula):
    """ Returns a generator over the top-level conjuncts of the given formula

    The result is such that for every formula phi, the following holds:
    phi <-> And(conjunctive_partition(phi))
    """
    to_process = [formula]
    seen = set()
    while to_process:
        cur = to_process.pop()
        if cur not in seen:
            seen.add(cur)
            if cur.is_and():
                to_process += cur.args()
            else:
                yield cur


def disjunctive_partition(formula):
    """ Returns a generator over the top-level disjuncts of the given formula

    The result is such that for every formula phi, the following holds:
    phi <-> Or(conjunctive_partition(phi))
    """
    to_process = [formula]
    seen = set()
    while to_process:
        cur = to_process.pop()
        if cur not in seen:
            seen.add(cur)
            if cur.is_or():
                to_process += cur.args()
            else:
                yield cur


def propagate_toplevel(formula, env=None, do_simplify=True, preserve_equivalence=True):
    """ Propagates the toplevel definitions and returns an equivalent formula.
    It considers three kinds of definitions:
    1) variable = constant
    2) variable = variable
    3) constant = constant
    """
    if env is None:
        import pysmt.environment
        env = pysmt.environment.get_env()
    mgr = env.formula_manager

    # comparison function for ranking
    def compare(a, b):
        if a.node_id() == b.node_id():
            return 0
        if a.is_constant() and b.is_constant():
            return a.constant_value() - b.constant_value()
        if a.is_constant():
            return -1
        if b.is_constant():
            return 1
        return a.node_id() - b.node_id()

    disjoint_set = DisjointSet(compare_fun=compare)
    relevant = set()
    
    for c in conjunctive_partition(formula):
        if c.is_equals():
            l, r = c.args()
            if l.is_array_value() or r.is_array_value():
                # skipping constant arrays
                continue
            if (l.is_symbol() or l.is_constant()) and\
               (r.is_symbol() or r.is_constant()):
                relevant.add(l)
                relevant.add(r)
                disjoint_set.add(l, r)

    # check and build the mapping
    sigma = {}
    for k in relevant:
        v = disjoint_set.find(k)
        if k.node_id() != v.node_id():
            # early detection of a conflict
            if k.is_constant() and v.is_constant() and\
               k.constant_value() != v.constant_value():
                return mgr.FALSE()
            else:
                sigma[k] = v

    res = formula.substitute(sigma)
    if preserve_equivalence:
        res = mgr.And(res, mgr.And([mgr.Equals(k, sigma[k]) for k in sigma]))
    return res.simplify() if do_simplify else res<|MERGE_RESOLUTION|>--- conflicted
+++ resolved
@@ -1228,8 +1228,15 @@
 
     def walk_sfxp_le(self, formula, args, **kwargs):
         return self.mgr.BVSLE(args[0], args[1])
-
-<<<<<<< HEAD
+    
+    def walk_bool_constant(self, formula, args, **kwargs):
+        return formula
+
+    def walk_iff(self, formula, args, **kwargs):
+        left = args[0]
+        right = args[1]
+        return self.mgr.Iff(left, right)
+
 class FXPToReal(DagWalker):
 
     def __init__(self, environment=None):
@@ -1501,15 +1508,6 @@
 
     def walk_iff(self, formula, args, *kwargs):
         return self.mgr.Iff(args[0], args[1])
-=======
-    def walk_bool_constant(self, formula, args, **kwargs):
-        return formula
-
-    def walk_iff(self, formula, args, **kwargs):
-        left = args[0]
-        right = args[1]
-        return self.mgr.Iff(left, right)
->>>>>>> bba86ada
 
 def get_fp_bv_converter(environment=None):
     fp_bv_converter = FXPToBV(environment)
