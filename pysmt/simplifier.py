#
# This file is part of pySMT.
#
#   Copyright 2014 Andrea Micheli and Marco Gario
#
#   Licensed under the Apache License, Version 2.0 (the "License");
#   you may not use this file except in compliance with the License.
#   You may obtain a copy of the License at
#
#       http://www.apache.org/licenses/LICENSE-2.0
#
#   Unless required by applicable law or agreed to in writing, software
#   distributed under the License is distributed on an "AS IS" BASIS,
#   WITHOUT WARRANTIES OR CONDITIONS OF ANY KIND, either express or implied.
#   See the License for the specific language governing permissions and
#   limitations under the License.
#
from six.moves import xrange

import pysmt.walkers
from pysmt.walkers import handles
import pysmt.operators as op
import pysmt.typing as types
from pysmt.utils import set_bit
from pysmt.exceptions import PysmtValueError


class Simplifier(pysmt.walkers.DagWalker):
    """Perform basic simplifications of the input formula."""

    def __init__(self, env=None):
        pysmt.walkers.DagWalker.__init__(self, env=env)
        self.manager = self.env.formula_manager
        self._validate_simplifications = None
        self.original_walk = self.walk

    @property
    def validate_simplifications(self):
        return self._validate_simplifications

    @validate_simplifications.setter
    def validate_simplifications(self, value):
        """If set to true: checks for equivalence after each simplification.

        NOTE: This can be very expensive, and should be used for debug
        and testing only.
        """
        if value:
            self.walk = self.walk_debug
        else:
            # Restore original walk method
            self.walk = self.original_walk

        self._validate_simplifications = value

    def simplify(self, formula):
        """Performs simplification of the given formula."""
        return self.walk(formula)

    def _get_key(self, formula, **kwargs):
        return formula

    def walk_debug(self, formula, **kwargs):
        from pysmt.shortcuts import Equals, Iff, get_type, is_valid
        from pysmt.typing import BOOL

        if formula in self.memoization:
            return self.memoization[formula]

        args = [self.walk(s, **kwargs) for s in formula.args()]

        f = self.functions[formula.node_type()]
        res = f(formula, args=args, **kwargs)
        ltype = get_type(formula)
        rtype = get_type(res)
        test = Equals(formula, res) if ltype != BOOL else Iff(formula, res)
        assert (ltype == rtype) and is_valid(test,
                                             solver_name=self.validate_simplifications), \
               ("Was: %s \n Obtained: %s\n" % (str(formula), str(res)))
        return res

    def walk_and(self, formula, args, **kwargs):
        new_args = set()
        for a in args:
            if a.is_true():
                continue
            if a.is_false():
                return self.manager.FALSE()

            if a.is_and():
                for s in a.args():
                    if self.walk_not(self.manager.Not(s), [s]) in new_args:
                        return self.manager.FALSE()
                    new_args.add(s)
            else:
                if self.walk_not(self.manager.Not(a), [a]) in new_args:
                    return self.manager.FALSE()
                new_args.add(a)

        if len(new_args) == 0:
            return self.manager.TRUE()
        elif len(new_args) == 1:
            return next(iter(new_args))
        else:
            return self.manager.And(new_args)

    def walk_or(self, formula, args, **kwargs):
        new_args = set()
        for a in args:
            if a.is_false():
                continue
            if a.is_true():
                return self.manager.TRUE()

            if a.is_or():
                for s in a.args():
                    if self.walk_not(self.manager.Not(s), [s]) in new_args:
                        return self.manager.TRUE()
                    new_args.add(s)
            else:
                if self.walk_not(self.manager.Not(a), [a]) in new_args:
                    return self.manager.TRUE()
                new_args.add(a)

        if len(new_args) == 0:
            return self.manager.FALSE()
        elif len(new_args) == 1:
            return next(iter(new_args))
        else:
            return self.manager.Or(new_args)

    def walk_not(self, formula, args, **kwargs):
        assert len(args) == 1
        args = args[0]
        if args.is_bool_constant():
            l = args.constant_value()
            return self.manager.Bool(not l)
        elif args.is_not():
            return args.arg(0)

        return self.manager.Not(args)

    def walk_iff(self, formula, args, **kwargs):
        assert len(args) == 2

        sl = args[0]
        sr = args[1]

        if sl.is_bool_constant() and sr.is_bool_constant():
            l = sl.constant_value()
            r = sr.constant_value()
            return self.manager.Bool(l == r)
        elif sl.is_bool_constant():
            if sl.constant_value():
                return sr
            else:
                return self.manager.Not(sr)
        elif sr.is_bool_constant():
            if sr.constant_value():
                return sl
            else:
                return self.manager.Not(sl)
        elif sl == sr:
            return self.manager.TRUE()
        else:
            return self.manager.Iff(sl, sr)

    def walk_implies(self, formula, args, **kwargs):
        assert len(args) == 2

        sl = args[0]
        sr = args[1]

        if sl.is_bool_constant():
            l = sl.constant_value()
            if l:
                return sr
            else:
                return self.manager.TRUE()
        elif sr.is_bool_constant():
            r = sr.constant_value()
            if r:
                return self.manager.TRUE()
            else:
                return self.manager.Not(sl)
        elif sl == sr:
            return self.manager.TRUE()
        else:
            return self.manager.Implies(sl, sr)

    def walk_equals(self, formula, args, **kwargs):
        assert len(args) == 2

        sl = args[0]
        sr = args[1]

        if sl.is_constant() and sr.is_constant():
            l = sl.constant_value()
            r = sr.constant_value()
            return self.manager.Bool(l == r)
        elif sl == sr:
            return self.manager.TRUE()
        else:
            return self.manager.Equals(sl, sr)

    def walk_ite(self, formula, args, **kwargs):
        assert len(args) == 3
        si = args[0]
        st = args[1]
        se = args[2]

        if st == se:
            return st
        elif si.is_bool_constant():
            if si.constant_value():
                return st
            else:
                return se
        else:
            return self.manager.Ite(si, st, se)

    def walk_le(self, formula, args, **kwargs):
        assert len(args) == 2

        sl = args[0]
        sr = args[1]

        if sl.is_constant() and sr.is_constant():
            l = sl.constant_value()
            r = sr.constant_value()
            return self.manager.Bool(l <= r)

        # # (le 0 (- X Y)) => (le Y X)
        if sl.is_zero() and sr.is_minus():
            x, y = sr.arg(0), sr.arg(1)
            return self.manager.LE(y, x)
        # (le (- X Y) 0) => (le X Y)
        if sr.is_zero() and sr.is_minus():
            x, y = sr.arg(0), sr.arg(1)
            return self.manager.LE(x, y)
        return  self.manager.LE(sl, sr)

    def walk_lt(self, formula, args, **kwargs):
        assert len(args) == 2

        sl = args[0]
        sr = args[1]

        if sl.is_constant() and sr.is_constant():
            l = sl.constant_value()
            r = sr.constant_value()
            return self.manager.Bool(l < r)
        return self.manager.LT(sl, sr)

    def walk_forall(self, formula, args, **kwargs):
        assert len(args) == 1
        sf = args[0]

        varset = set(formula.quantifier_vars()).intersection(sf.get_free_variables())

        if len(varset) == 0:
            return sf

        return self.manager.ForAll(varset, sf)

    def walk_exists(self, formula, args, **kwargs):
        assert len(args) == 1
        sf = args[0]

        varset = set(formula.quantifier_vars()).intersection(sf.get_free_variables())

        if len(varset) == 0:
            return sf

        return self.manager.Exists(varset, sf)

    def walk_plus(self, formula, args, **kwargs):
        is_real = any(x.is_real_constant() for x in args)
        is_int = any(x.is_int_constant() for x in args)
        assert not (is_real and is_int)

        if all(x.is_constant() for x in args):
            res = sum(x.constant_value() for x in args)
            if is_real:
                return self.manager.Real(res)
            else:
                return self.manager.Int(res)

        ns = [x for x in args if not x.is_constant()]
        if len(ns) < len(args):
            num = sum(x.constant_value() for x in args if x.is_constant())
            if num != 0:
                if is_real:
                    ns.append(self.manager.Real(num))
                else:
                    ns.append(self.manager.Int(num))

        if len(ns) == 2:
            minus_one = self.manager.Real(-1) if is_real else \
                        self.manager.Int(-1)
            # (+ (* -1 X) Y) => (- Y X)
            if ns[0].is_times() and len(ns[0].args()) == 2:
                t = ns[0]
                if t.arg(0) == minus_one:
                    return self.manager.Minus(ns[1], t.arg(1))
                if t.arg(1) == minus_one:
                    return self.manager.Minus(ns[1], t.arg(0))
            # (+ Y (* -1 X)) => (- Y X)
            if ns[1].is_times() and len(ns[0].args()) == 2:
                t = ns[1]
                if t.arg(0) == minus_one:
                    return self.manager.Minus(ns[0], t.arg(1))
                if t.arg(1) == minus_one:
                    return self.manager.Minus(ns[0], t.arg(0))

        if len(ns) == 1:
            return ns[0]
        return self.manager.Plus(ns)

    def walk_times(self, formula, args, **kwargs):
        new_args = []
        constant_mul = 1
        stack = list(args)
        ttype = self.env.stc.get_type(args[0])
        is_algebraic = False
        while len(stack) > 0:
            x = stack.pop()
            if x.is_constant():
                if x.is_algebraic_constant():
                    is_algebraic = True
                if x.is_zero():
                    constant_mul = 0
                    break
                else:
                    constant_mul *= x.constant_value()
            elif x.is_times():
                stack += x.args()
            else:
                new_args.append(x)

        const = None
        if is_algebraic:
            from pysmt.constants import Numeral
            const = self.manager._Algebraic(Numeral(constant_mul))
        elif ttype.is_real_type():
            const = self.manager.Real(constant_mul)
        else:
            assert ttype.is_int_type()
            const = self.manager.Int(constant_mul)

        if const.is_zero():
            return const
        else:
            if len(new_args) == 0:
                return const
            elif not const.is_one():
                new_args.append(const)

        return self.manager.Times(new_args)


    def walk_pow(self, formula, args, **kwargs):
        if args[0].is_real_constant():
            l = args[0].constant_value()
            r = args[1].constant_value()
            return self.manager.Real(l**r)
        elif args[0].is_int_constant():
            l = args[0].constant_value()
            r = args[1].constant_value()
            return self.manager.Int(l**r)
        return self.manager.Pow(args[0], args[1])

    def walk_minus(self, formula, args, **kwargs):
        assert len(args) == 2

        sl = args[0]
        sr = args[1]

        if sl.is_real_constant() and sr.is_real_constant():
            l = sl.constant_value()
            r = sr.constant_value()
            return self.manager.Real(l - r)

        if sl.is_int_constant() and sr.is_int_constant():
            l = sl.constant_value()
            r = sr.constant_value()
            return self.manager.Int(l - r)

        if sr.is_constant() and sr.is_zero():
            return sl

        if sl == sr:
            if self.env.stc.walk(sl) == types.REAL:
                return self.manager.Real(0)
            else:
                return self.manager.Int(0)

        return self.manager.Minus(sl, sr)

    def walk_function(self, formula, args, **kwargs):
        return self.manager.Function(formula.function_name(), args)

    def walk_toreal(self, formula, args, **kwargs):
        assert len(args) == 1
        if args[0].is_constant():
            assert args[0].is_int_constant()
            return self.manager.Real(args[0].constant_value())
        return self.manager.ToReal(args[0])

    def walk_bv_and(self, formula, args, **kwargs):
        if args[0].is_bv_constant() and args[1].is_bv_constant():
            lhs = args[0].constant_value()
            rhs = args[1].constant_value()
            res = lhs & rhs
            return self.manager.BV(res, width=formula.bv_width())
        return self.manager.BVAnd(args[0], args[1])

    def walk_bv_not(self, formula, args, **kwargs):
        if args[0].is_bv_constant():
            res = ~args[0].constant_value() & (2**formula.bv_width() - 1)
            return self.manager.BV(res, width=formula.bv_width())
        return self.manager.BVNot(args[0])

    def walk_bv_neg(self, formula, args, **kwargs):
        if args[0].is_bv_constant():
            res = 2**formula.bv_width() - args[0].constant_value()
            res = res % 2**formula.bv_width()
            return self.manager.BV(res, width=formula.bv_width())
        return self.manager.BVNeg(args[0])

    def walk_bv_or(self, formula, args, **kwargs):
        if args[0].is_bv_constant() and args[1].is_bv_constant():
            res = args[0].constant_value() | args[1].constant_value()
            return self.manager.BV(res, width=formula.bv_width())
        return self.manager.BVOr(args[0], args[1])

    def walk_bv_xor(self, formula, args, **kwargs):
        if args[0].is_bv_constant() and args[1].is_bv_constant():
            res = args[0].constant_value() ^ args[1].constant_value()
            return self.manager.BV(res, width=formula.bv_width())
        return self.manager.BVXor(args[0], args[1])

    def walk_bv_add(self, formula, args, **kwargs):
        if args[0].is_bv_constant() and args[1].is_bv_constant():
            res = args[0].constant_value() + args[1].constant_value()
            res = res % 2**formula.bv_width()
            return self.manager.BV(res, width=formula.bv_width())
        return self.manager.BVAdd(args[0], args[1])

    def walk_bv_mul(self, formula, args, **kwargs):
        if args[0].is_bv_constant() and args[1].is_bv_constant():
            res = args[0].constant_value() * args[1].constant_value()
            res = res % 2**formula.bv_width()
            return self.manager.BV(res, width=formula.bv_width())
        return self.manager.BVMul(args[0], args[1])

    def walk_bv_udiv(self, formula, args, **kwargs):
        if args[0].is_bv_constant() and args[1].is_bv_constant():
            if args[1].bv_unsigned_value() == 0:
                res = 2**formula.bv_width() - 1
            else:
                res = args[0].bv_unsigned_value() // args[1].bv_unsigned_value()
                res = res % 2**formula.bv_width()
            return self.manager.BV(res, width=formula.bv_width())
        return self.manager.BVUDiv(args[0], args[1])

    def walk_bv_urem(self, formula, args, **kwargs):
        if args[0].is_bv_constant() and args[1].is_bv_constant():
            if args[1].bv_unsigned_value() == 0:
                res = args[0].bv_unsigned_value()
            else:
                res = args[0].bv_unsigned_value() % args[1].bv_unsigned_value()
            return self.manager.BV(res, width=formula.bv_width())
        return self.manager.BVURem(args[0], args[1])

    def walk_bv_ult(self, formula, args, **kwargs):
        if args[0].is_bv_constant() and args[1].is_bv_constant():
            res = args[0].bv_unsigned_value() < args[1].bv_unsigned_value()
            return self.manager.Bool(res)
        return self.manager.BVULT(args[0], args[1])

    def walk_bv_ule(self, formula, args, **kwargs):
        if args[0].is_bv_constant() and args[1].is_bv_constant():
            res = args[0].bv_unsigned_value() <= args[1].bv_unsigned_value()
            return self.manager.Bool(res)
        return self.manager.BVULE(args[0], args[1])

    def walk_bv_extract(self, formula, args, **kwargs):
        if args[0].is_bv_constant():
            bitstr = args[0].bv_bin_str(reverse=True)
            start = formula.bv_extract_start()
            end = formula.bv_extract_end()
            res = bitstr[start:end+1][::-1]
            w = (end+1)-start
            return self.manager.BV("#b%s" % res, width=w)
        return self.manager.BVExtract(args[0],
                                      start=formula.bv_extract_start(),
                                      end=formula.bv_extract_end())

    def walk_bv_ror(self, formula, args, **kwargs):
        if args[0].is_bv_constant():
            bitstr = args[0].bv_bin_str(reverse=True)
            # Takes first k elements and move to end
            slice1 = bitstr[0:formula.bv_rotation_step()]
            slice2 = bitstr[formula.bv_rotation_step():]
            res = (slice2 + slice1)[::-1]
            return self.manager.BV(res)
        return self.manager.BVRor(args[0], formula.bv_rotation_step())

    def walk_bv_rol(self, formula, args, **kwargs):
        if args[0].is_bv_constant():
            bitstr = args[0].bv_bin_str(reverse=True)
            # Takes last k elements and move to beginning
            slice1 = bitstr[0:-formula.bv_rotation_step()]
            slice2 = bitstr[-formula.bv_rotation_step():]
            res = (slice2 + slice1)[::-1]
            return self.manager.BV(res)
        return self.manager.BVRol(args[0], formula.bv_rotation_step())

    def walk_bv_sext(self, formula, args, **kwargs):
        if args[0].is_bv_constant():
            bitstr = args[0].bv_bin_str()
            filler = bitstr[0]
            res = filler*formula.bv_extend_step() + bitstr
            return self.manager.BV(res, width=formula.bv_width())
        return self.manager.BVSExt(args[0], formula.bv_extend_step())

    def walk_bv_zext(self, formula, args, **kwargs):
        if args[0].is_bv_constant():
            bitstr = args[0].bv_bin_str()
            filler = "0"
            res = filler*formula.bv_extend_step() + bitstr
            return self.manager.BV(res, width=formula.bv_width())
        return self.manager.BVZExt(args[0], formula.bv_extend_step())

    def walk_bv_concat(self, formula, args, **kwargs):
        if args[0].is_bv_constant() and args[1].is_bv_constant():
            w0 = args[0].bv_width()
            w1 = args[1].bv_width()
            res = (2**w1) * args[0].bv_unsigned_value() + \
                  args[1].bv_unsigned_value()
            return self.manager.BV(res, w1 + w0)
        return self.manager.BVConcat(args[0], args[1])

    def walk_bv_lshl(self, formula, args, **kwargs):
        if args[0].is_bv_constant() and args[1].is_bv_constant():
            res = args[0].bv_unsigned_value() << args[1].bv_unsigned_value()
            w = args[0].bv_width()
            return self.manager.BV(res % (2 ** w), w)
        return self.manager.BVLShl(args[0], args[1])

    def walk_bv_lshr(self, formula, args, **kwargs):
        if args[0].is_bv_constant() and args[1].is_bv_constant():
            res = args[0].bv_unsigned_value() >> args[1].bv_unsigned_value()
            w = args[0].bv_width()
            return self.manager.BV(res % (2 ** w), w)
        return self.manager.BVLShr(args[0], args[1])

    def walk_bv_sub(self, formula, args, **kwargs):
        if args[0].is_bv_constant() and args[1].is_bv_constant():
            res = args[0].constant_value() - args[1].constant_value()
            res = res % 2**formula.bv_width()
            return self.manager.BV(res, width=formula.bv_width())
        return self.manager.BVSub(args[0], args[1])

    def walk_bv_slt(self, formula, args, **kwargs):
        if args[0].is_bv_constant() and args[1].is_bv_constant():
            res = args[0].bv_signed_value() < args[1].bv_signed_value()
            return self.manager.Bool(res)
        return self.manager.BVSLT(args[0], args[1])

    def walk_bv_sle(self, formula, args, **kwargs):
        if args[0].is_bv_constant() and args[1].is_bv_constant():
            res = args[0].bv_signed_value() <= args[1].bv_signed_value()
            return self.manager.Bool(res)
        return self.manager.BVSLE(args[0], args[1])

    def walk_bv_comp(self, formula, args, **kwargs):
        sl, sr = args

        if sl == sr:
            return self.manager.BV(1, 1)
        elif sl.is_bv_constant() and sr.is_bv_constant():
            return self.manager.BV(0, 1)
        else:
            return self.manager.BVComp(sl, sr)

    def walk_bv_sdiv(self, formula, args, **kwargs):
        l,r = args
        if l.is_bv_constant() and r.is_bv_constant():
            l_sign = l.bv_signed_value() < 0
            r_sign = r.bv_signed_value() < 0
            if (not l_sign) and (not r_sign):
                return self.walk_bv_udiv(self.manager.BVUDiv(l,r), args, **kwargs)
            elif l_sign and (not r_sign):
                nl = self.walk_bv_neg(self.manager.BVNeg(l), [l], **kwargs)
                div = self.walk_bv_udiv(self.manager.BVUDiv(nl, r), [nl, r],
                                        **kwargs)
                return self.walk_bv_neg(self.manager.BVNeg(div), [div], **kwargs)
            elif (not l_sign) and r_sign:
                nr = self.walk_bv_neg(self.manager.BVNeg(r), [r], **kwargs)
                div = self.walk_bv_udiv(self.manager.BVUDiv(l, nr), [l, nr],
                                        **kwargs)
                return self.walk_bv_neg(self.manager.BVNeg(div), [div], **kwargs)
            else:
                nl = self.walk_bv_neg(self.manager.BVNeg(l), [l], **kwargs)
                nr = self.walk_bv_neg(self.manager.BVNeg(r), [r], **kwargs)
                return self.walk_bv_udiv(self.manager.BVUDiv(nl, nr), [nl, nr],
                                         **kwargs)
        return self.manager.BVSDiv(l, r)

    def walk_bv_srem(self, formula, args, **kwargs):
        if args[0].is_bv_constant() and args[1].is_bv_constant():
            l = args[0]
            if args[0].bv_signed_value() < 0:
                l = self.walk_bv_neg(self.manager.BVNeg(args[0]), [args[0]],
                                     **kwargs)

            r = args[1]
            if args[1].bv_signed_value() < 0:
                r = self.walk_bv_neg(self.manager.BVNeg(args[1]), [args[1]],
                                     **kwargs)


            res = self.walk_bv_urem(self.manager.BVURem(l, r), [l, r],
                                    **kwargs)

            if args[0].bv_signed_value() < 0:
                res = self.walk_bv_neg(self.manager.BVNeg(res), [res],
                                       **kwargs)
            return res
        return self.manager.BVSRem(args[0], args[1])

    def walk_bv_ashr(self, formula, args, **kwargs):
        l,r = args
        if l.is_bv_constant() and r.is_bv_constant():
            sign = l.bv_signed_value() < 0
            ret = self.walk_bv_lshr(self.manager.BVLShr(l, r), [l, r], **kwargs)
            width = formula.bv_width()
            if sign:
                n = ret.bv_unsigned_value()
                padlen = width
                if width > r.bv_unsigned_value():
                    padlen = r.bv_unsigned_value()

                for i in xrange(width-padlen, width):
                    n = set_bit(n, i, True)
                ret = self.manager.BV(n, width)
            return ret
        return self.manager.BVAShr(l, r)

<<<<<<< HEAD
    def walk_str_length(self, formula, args, **kwargs):
        s = args[0]
        if s.is_string_constant():
            return self.manager.Int(len(s.constant_value()))
        return self.manager.StrLength(s)

    def walk_str_concat(self, formula, args, **kwargs):
        if all(arg.is_string_constant() for arg in args):
            ret = "".join(x.constant_value() for x in args)
            return self.manager.String(ret)
        return self.manager.StrConcat(args)

    def walk_str_charat(self, formula,  args, **kwargs):
        s, i = args
        if s.is_string_constant() and i.is_int_constant():
            res = s.constant_value()[i.constant_value():i.constant_value() + 1]
            return self.manager.String(res)
        return self.manager.StrCharat(s, i)

    def walk_str_contains(self, formula, args, **kwargs):
        s,t = args
        if s.is_string_constant() and t.is_string_constant():
            return self.manager.Bool(t.constant_value() in s.constant_value())
        return self.manager.StrContains(s, t)

    def walk_str_indexof(self, formula, args, **kwargs):
        s, t, i = args
        if s.is_string_constant() and t.is_string_constant() and i.is_int_constant():
            idx = s.constant_value().find(t.constant_value(), i.constant_value())
            # idx = -1, if t is not found
            return self.manager.Int(idx)
        return self.manager.StrIndexof(s, t, i)

    def walk_str_replace(self, formula, args, **kwargs):
        s, t1, t2 = args
        if s.is_string_constant() and t1.is_string_constant() and t2.is_string_constant():
            t1_str = t1.constant_value()
            t2_str = t2.constant_value()
            s_str = s.constant_value()
            return self.manager.String(s_str.replace(t1_str, t2_str, 1))
        return self.manager.StrReplace(s, t1, t2)

    def walk_str_substr(self, formula, args, **kwargs):
        s, i, j = args
        if s.is_string_constant() and i.is_int_constant() and j.is_int_constant():
            start_ = i.constant_value()
            end_ = i.constant_value() + j.constant_value()
            res = s.constant_value()[start_:end_]
            return self.manager.String(res)
        return self.manager.StrSubstr(s, i, j)

    def walk_str_prefixof(self, formula, args, **kwargs):
        s, t = args
        if s.is_string_constant() and t.is_string_constant():
            return self.manager.Bool(t.constant_value().startswith(s.constant_value()))
        return self.manager.StrPrefixof(s, t)

    def walk_str_suffixof(self, formula, args, **kwargs):
        s, t = args
        if s.is_string_constant() and t.is_string_constant():
            return self.manager.Bool(t.constant_value().endswith(s.constant_value()))
        return self.manager.StrSuffixof(s, t)

    def walk_str_to_int(self, formula, args, **kwargs):
        s = args[0]
        if s.is_string_constant():
            try:
                return self.manager.Int(int(s.constant_value()))
            except ValueError:
                return self.manager.Int(-1)
        return self.manager.StrToInt(s)

    def walk_int_to_str(self, formula, args, **kwargs):
        i = args[0]
        if i.is_int_constant():
            if i.constant_value() < 0:
                return self.manager.String("")
            return self.manager.String(str(i.constant_value()))
        return self.manager.IntToStr(i)

    def walk_str_to_unit16(self, formula, args, **kwargs):
        return self.manager.StrToUint16(args[0])

    def walk_uint16_to_str(self, formula, args, **kwargs):
        return self.manager.Uint16ToStr(args[0])

    def walk_str_to_uint32(self, formula, args, **kwargs):
        return self.manager.StrToUint32(args[0])

    def walk_uint32_to_str(self, formula, args, **kwargs):
        return self.manager.Uint32ToStr(args[0])
=======
    def walk_bv_tonatural(self, formula, args, **kwargs):
        if args[0].is_bv_constant():
            return self.manager.Int(args[0].constant_value())
        return self.manager.BVToNatural(args[0])
>>>>>>> b15a8669

    def walk_array_select(self, formula, args, **kwargs):
        a, i = args
        if a.is_array_value() and i.is_constant():
            return a.array_value_get(i)
        return self.manager.Select(args[0], args[1])

    def walk_array_store(self, formula, args, **kwargs):
        a, i, v = args
        if a.is_array_value() and i.is_constant():
            assign = a.array_value_assigned_values_map()
            assign[i] = v # Add / Overwrite assignment at index i
            return self.manager.Array(a.array_value_index_type(),
                                      a.array_value_default(),
                                      assign)
        return self.manager.Store(a, i, v)

    def walk_array_value(self, formula, args, **kwargs):
        assign = dict(zip(args[1::2], args[2::2]))
        return self.manager.Array(formula.array_value_index_type(),
                                  args[0],
                                  assign)

    def walk_div(self, formula, args, **kwargs):
        sl = args[0]
        sr = args[1]

        if sl.is_constant() and sr.is_constant():
            l = sl.constant_value()
            r = sr.constant_value()
            if sl.is_real_constant():
                return self.manager.Real(l / r)
            else:
                assert sl.is_int_constant()
                return self.manager.Int(l / r)

        if sl.is_constant():
            if sl.is_zero():
                return sl

        if sr.is_constant():
            if sr.is_one():
                return sl

        return self.manager.Div(sl, sr)

    @handles(op.SYMBOL)
    @handles(op.REAL_CONSTANT, op.INT_CONSTANT, op.BOOL_CONSTANT)
    @handles(op.BV_CONSTANT, op.STR_CONSTANT, op.ALGEBRAIC_CONSTANT)
    def walk_identity(self, formula, args, **kwargs):
        return formula

# EOC Simplifier


class BddSimplifier(Simplifier):
    """A simplifier relying on BDDs.

    The formula is translated into a BDD and then translated back into
    a pySMT formula. This is a much more expensive simplification
    process, and might not work with formulas with thousands of
    boolean variables.

    The option ``static_ordering`` can be used to provide a variable
    ordering for the underlying bdd.

    The option ``bool_abstraction`` controls how to behave if the
    input formula contains Theory terms (i.e., is not purely boolean).
    If this option is False (default) an exception will be thrown when
    a Theory atom is found. If it is set to True, the Theory part is
    abstracted, and the simplification is performed only on the
    boolean structure of the formula.
    """

    def __init__(self, env=None, static_ordering=None, bool_abstraction=False):
        Simplifier.__init__(self, env=env)
        self._validation_sname = None

        Solver = self.env.factory.Solver
        if static_ordering is not None:
            solver_options={'static_ordering': static_ordering}
        else:
            solver_options={'dynamic_reordering': True}
        self.s = Solver(name="bdd", solver_options=solver_options)
        self.convert = self.s.converter.convert
        self.back = self.s.converter.back
        # Set methods for boolean_abstraction
        self.bool_abstraction = bool_abstraction
        self.ba_map = {}
        self.get_type = self.env.stc.get_type
        self.FreshSymbol = self.env.formula_manager.FreshSymbol

    @property
    def validate_simplifications(self):
        return self._validate_simplifications

    @validate_simplifications.setter
    def validate_simplifications(self, value):
        possible_solvers = [sname for sname in self.env.factory.all_solvers()\
                            if sname!="bdd"]
        if len(possible_solvers) == 0:
            raise PysmtValueError("To validate at least another solver must "
                                  "be available!")
        self._validation_sname = possible_solvers[0]
        self._validate_simplifications = value

    def simplify(self, formula):
        from pysmt.oracles import get_logic
        from pysmt.logics import BOOL, QF_BOOL
        if self.bool_abstraction:
            logic = get_logic(formula)
            if logic > QF_BOOL and logic != BOOL:
                res = self.abstract_and_simplify(formula)
            else:
                res = self.back(self.convert(formula))
        else:
            res = self.back(self.convert(formula))
        self._validate(formula, res)
        return res

    def _validate(self, old, new):
        if self.validate_simplifications:
            Iff = self.env.formula_manager.Iff
            is_valid = self.env.factory.is_valid
            sname = self._validation_sname
            assert is_valid(Iff(old, new), solver_name=sname ), \
              "Was: %s \n Obtained: %s\n" % (str(old), str(new))

    def abstract_and_simplify(self, formula):
        abs_formula = self.walk(formula)
        abs_res = self.back(self.convert(abs_formula))
        res = abs_res.substitute(self.ba_map)
        return res

    @handles(op.RELATIONS)
    def walk_simplify_and_abstract(self, formula, args, **kwargs):
        rewritten = Simplifier.super(self, formula, args, **kwargs)
        if rewritten.is_bool_constant():
            return rewritten
        new_var = self.FreshSymbol()
        self.ba_map[new_var] = rewritten
        return new_var

    def walk_function(self, formula, args, **kwargs):
        rewritten = Simplifier.walk_function(self, formula, args, **kwargs)
        if rewritten.function_name().symbol_type().return_type.is_bool_type():
            new_var = self.FreshSymbol()
            self.ba_map[new_var] = rewritten
            return new_var
        return rewritten


#EOC BddSimplifier<|MERGE_RESOLUTION|>--- conflicted
+++ resolved
@@ -649,7 +649,6 @@
             return ret
         return self.manager.BVAShr(l, r)
 
-<<<<<<< HEAD
     def walk_str_length(self, formula, args, **kwargs):
         s = args[0]
         if s.is_string_constant():
@@ -741,12 +740,11 @@
 
     def walk_uint32_to_str(self, formula, args, **kwargs):
         return self.manager.Uint32ToStr(args[0])
-=======
+
     def walk_bv_tonatural(self, formula, args, **kwargs):
         if args[0].is_bv_constant():
             return self.manager.Int(args[0].constant_value())
         return self.manager.BVToNatural(args[0])
->>>>>>> b15a8669
 
     def walk_array_select(self, formula, args, **kwargs):
         a, i = args
